package org.robolectric.plugins;

import static com.google.common.truth.Truth.assertThat;
import static org.junit.Assert.fail;
import static org.mockito.Mockito.mock;
import static org.mockito.Mockito.when;

import android.os.Build.VERSION_CODES;
import java.util.Arrays;
import java.util.List;
import java.util.stream.Collectors;
import org.junit.Before;
import org.junit.Test;
import org.junit.runner.RunWith;
import org.junit.runners.JUnit4;
import org.robolectric.annotation.Config;
import org.robolectric.annotation.internal.ConfigUtils;
import org.robolectric.pluginapi.ConfigStrategy.ConfigCollection;
import org.robolectric.pluginapi.Sdk;
import org.robolectric.pluginapi.SdkPicker;
import org.robolectric.pluginapi.UsesSdk;
import org.robolectric.plugins.HierarchicalConfigStrategy.TestConfig;

@RunWith(JUnit4.class)
public class DefaultSdkPickerTest {
  private static final int[] sdkInts = { 16, 17, 18, 19, 21, 22, 23 };
  private SdkCollection sdkCollection;
  private UsesSdk usesSdk;
  private SdkPicker sdkPicker;

  @Before
  public void setUp() throws Exception {
    usesSdk = mock(UsesSdk.class);
    sdkCollection = new SdkCollection(() -> map(sdkInts));
    sdkPicker = new DefaultSdkPicker(sdkCollection, "");
  }

  @Test
  public void withDefaultSdk_shouldUseTargetSdkFromAndroidManifest() throws Exception {
    when(usesSdk.getTargetSdkVersion()).thenReturn(22);
<<<<<<< HEAD
    assertThat(sdkPicker.selectSdks(buildConfig(new Config.Builder()), usesSdk))
        .containsExactly(sdkProvider.getSdk(22));
=======
    assertThat(sdkPicker.selectSdks(new Config.Builder().build(), usesSdk))
        .containsExactly(sdkCollection.getSdk(22));
>>>>>>> 32b709ba
  }

  @Test
  public void withAllSdksConfig_shouldUseFullSdkRangeFromAndroidManifest() throws Exception {
    when(usesSdk.getTargetSdkVersion()).thenReturn(22);
    when(usesSdk.getMinSdkVersion()).thenReturn(19);
    when(usesSdk.getMaxSdkVersion()).thenReturn(23);
<<<<<<< HEAD
    assertThat(sdkPicker.selectSdks(buildConfig(new Config.Builder().setSdk(Config.ALL_SDKS)), usesSdk))
        .containsExactly(sdkProvider.getSdk(19), sdkProvider.getSdk(21),
            sdkProvider.getSdk(22), sdkProvider.getSdk(23));
=======
    assertThat(sdkPicker.selectSdks(new Config.Builder().setSdk(Config.ALL_SDKS).build(), usesSdk))
        .containsExactly(sdkCollection.getSdk(19), sdkCollection.getSdk(21),
            sdkCollection.getSdk(22), sdkCollection.getSdk(23));
>>>>>>> 32b709ba
  }

  @Test
  public void withAllSdksConfigAndNoMinSdkVersion_shouldUseFullSdkRangeFromAndroidManifest() throws Exception {
    when(usesSdk.getTargetSdkVersion()).thenReturn(22);
    when(usesSdk.getMinSdkVersion()).thenReturn(1);
    when(usesSdk.getMaxSdkVersion()).thenReturn(22);
<<<<<<< HEAD
    assertThat(sdkPicker.selectSdks(buildConfig(new Config.Builder().setSdk(Config.ALL_SDKS)), usesSdk))
        .containsExactly(sdkProvider.getSdk(16), sdkProvider.getSdk(17),
            sdkProvider.getSdk(18), sdkProvider.getSdk(19),
            sdkProvider.getSdk(21), sdkProvider.getSdk(22));
=======
    assertThat(sdkPicker.selectSdks(new Config.Builder().setSdk(Config.ALL_SDKS).build(), usesSdk))
        .containsExactly(sdkCollection.getSdk(16), sdkCollection.getSdk(17),
            sdkCollection.getSdk(18), sdkCollection.getSdk(19),
            sdkCollection.getSdk(21), sdkCollection.getSdk(22));
>>>>>>> 32b709ba
  }

  @Test
  public void withAllSdksConfigAndNoMaxSdkVersion_shouldUseFullSdkRangeFromAndroidManifest() throws Exception {
    when(usesSdk.getTargetSdkVersion()).thenReturn(22);
    when(usesSdk.getMinSdkVersion()).thenReturn(19);
    when(usesSdk.getMaxSdkVersion()).thenReturn(null);
<<<<<<< HEAD
    assertThat(sdkPicker.selectSdks(buildConfig(new Config.Builder().setSdk(Config.ALL_SDKS)), usesSdk))
        .containsExactly(sdkProvider.getSdk(19), sdkProvider.getSdk(21),
            sdkProvider.getSdk(22), sdkProvider.getSdk(23));
=======
    assertThat(sdkPicker.selectSdks(new Config.Builder().setSdk(Config.ALL_SDKS).build(), usesSdk))
        .containsExactly(sdkCollection.getSdk(19), sdkCollection.getSdk(21),
            sdkCollection.getSdk(22), sdkCollection.getSdk(23));
>>>>>>> 32b709ba
  }

  @Test
  public void withMinSdkHigherThanSupportedRange_shouldReturnNone() throws Exception {
    when(usesSdk.getTargetSdkVersion()).thenReturn(23);
    when(usesSdk.getMinSdkVersion()).thenReturn(1);
    when(usesSdk.getMaxSdkVersion()).thenReturn(null);
    assertThat(sdkPicker.selectSdks(buildConfig(new Config.Builder().setMinSdk(24)), usesSdk))
        .isEmpty();
  }

  @Test
  public void withMinSdkHigherThanMaxSdk_shouldThrowError() throws Exception {
    when(usesSdk.getTargetSdkVersion()).thenReturn(23);
    when(usesSdk.getMinSdkVersion()).thenReturn(1);
    when(usesSdk.getMaxSdkVersion()).thenReturn(null);

    try {
      sdkPicker.selectSdks(
          buildConfig(new Config.Builder().setMinSdk(22).setMaxSdk(21)), usesSdk);
      fail();
    } catch (IllegalArgumentException e) {
      assertThat(e).hasMessageThat().contains("minSdk may not be larger than maxSdk (minSdk=22, maxSdk=21)");
    }
  }

  @Test
  public void withTargetSdkLessThanMinSdk_shouldThrowError() throws Exception {
    when(usesSdk.getMinSdkVersion()).thenReturn(23);
    when(usesSdk.getTargetSdkVersion()).thenReturn(22);

    try {
      sdkPicker.selectSdks(buildConfig(new Config.Builder()), usesSdk);
      fail();
    } catch (IllegalArgumentException e) {
      assertThat(e).hasMessageThat().contains("Package targetSdkVersion=22 < minSdkVersion=23");
    }
  }

  @Test
  public void withTargetSdkGreaterThanMaxSdk_shouldThrowError() throws Exception {
    when(usesSdk.getMaxSdkVersion()).thenReturn(21);
    when(usesSdk.getTargetSdkVersion()).thenReturn(22);
    try {
      sdkPicker.selectSdks(buildConfig(new Config.Builder()), usesSdk);
      fail();
    } catch (IllegalArgumentException e) {
      assertThat(e).hasMessageThat().contains("Package targetSdkVersion=22 > maxSdkVersion=21");
    }
  }

  @Test
  public void shouldClipSdkRangeFromAndroidManifest() throws Exception {
    when(usesSdk.getTargetSdkVersion()).thenReturn(1);
    when(usesSdk.getMinSdkVersion()).thenReturn(1);
    when(usesSdk.getMaxSdkVersion()).thenReturn(null);
<<<<<<< HEAD
    assertThat(sdkPicker.selectSdks(buildConfig(new Config.Builder()), usesSdk))
        .containsExactly(sdkProvider.getSdk(16));
=======
    assertThat(sdkPicker.selectSdks(new Config.Builder().build(), usesSdk))
        .containsExactly(sdkCollection.getSdk(16));
>>>>>>> 32b709ba
  }

  @Test
  public void withMinSdk_shouldClipSdkRangeFromAndroidManifest() throws Exception {
    when(usesSdk.getTargetSdkVersion()).thenReturn(22);
    when(usesSdk.getMinSdkVersion()).thenReturn(19);
    when(usesSdk.getMaxSdkVersion()).thenReturn(23);
<<<<<<< HEAD
    assertThat(sdkPicker.selectSdks(buildConfig(new Config.Builder().setMinSdk(21)), usesSdk))
        .containsExactly(sdkProvider.getSdk(21), sdkProvider.getSdk(22),
            sdkProvider.getSdk(23));
=======
    assertThat(sdkPicker.selectSdks(new Config.Builder().setMinSdk(21).build(), usesSdk))
        .containsExactly(sdkCollection.getSdk(21), sdkCollection.getSdk(22),
            sdkCollection.getSdk(23));
>>>>>>> 32b709ba
  }

  @Test
  public void withMaxSdk_shouldUseSdkRangeFromAndroidManifest() throws Exception {
    when(usesSdk.getTargetSdkVersion()).thenReturn(22);
    when(usesSdk.getMinSdkVersion()).thenReturn(19);
    when(usesSdk.getMaxSdkVersion()).thenReturn(23);
<<<<<<< HEAD
    assertThat(sdkPicker.selectSdks(buildConfig(new Config.Builder().setMaxSdk(21)), usesSdk))
        .containsExactly(sdkProvider.getSdk(19), sdkProvider.getSdk(21));
=======
    assertThat(sdkPicker.selectSdks(new Config.Builder().setMaxSdk(21).build(), usesSdk))
        .containsExactly(sdkCollection.getSdk(19), sdkCollection.getSdk(21));
>>>>>>> 32b709ba
  }

  @Test
  public void withExplicitSdk_selectSdks() throws Exception {
    when(usesSdk.getTargetSdkVersion()).thenReturn(21);
    when(usesSdk.getMinSdkVersion()).thenReturn(19);
    when(usesSdk.getMaxSdkVersion()).thenReturn(22);

<<<<<<< HEAD
    assertThat(sdkPicker.selectSdks(buildConfig(new Config.Builder().setSdk(21)), usesSdk))
        .containsExactly(sdkProvider.getSdk(21));
    assertThat(sdkPicker.selectSdks(buildConfig(new Config.Builder().setSdk(Config.OLDEST_SDK)), usesSdk))
        .containsExactly(sdkProvider.getSdk(19));
    assertThat(sdkPicker.selectSdks(buildConfig(new Config.Builder().setSdk(Config.TARGET_SDK)), usesSdk))
        .containsExactly(sdkProvider.getSdk(21));
    assertThat(sdkPicker.selectSdks(buildConfig(new Config.Builder().setSdk(Config.NEWEST_SDK)), usesSdk))
        .containsExactly(sdkProvider.getSdk(22));

    assertThat(sdkPicker.selectSdks(buildConfig(new Config.Builder().setSdk(16)), usesSdk))
        .containsExactly(sdkProvider.getSdk(16));
    assertThat(sdkPicker.selectSdks(buildConfig(new Config.Builder().setSdk(23)), usesSdk))
        .containsExactly(sdkProvider.getSdk(23));
=======
    assertThat(sdkPicker.selectSdks(new Config.Builder().setSdk(21).build(), usesSdk))
        .containsExactly(sdkCollection.getSdk(21));
    assertThat(sdkPicker.selectSdks(new Config.Builder().setSdk(Config.OLDEST_SDK).build(), usesSdk))
        .containsExactly(sdkCollection.getSdk(19));
    assertThat(sdkPicker.selectSdks(new Config.Builder().setSdk(Config.TARGET_SDK).build(), usesSdk))
        .containsExactly(sdkCollection.getSdk(21));
    assertThat(sdkPicker.selectSdks(new Config.Builder().setSdk(Config.NEWEST_SDK).build(), usesSdk))
        .containsExactly(sdkCollection.getSdk(22));

    assertThat(sdkPicker.selectSdks(new Config.Builder().setSdk(16).build(), usesSdk))
        .containsExactly(sdkCollection.getSdk(16));
    assertThat(sdkPicker.selectSdks(new Config.Builder().setSdk(23).build(), usesSdk))
        .containsExactly(sdkCollection.getSdk(23));
>>>>>>> 32b709ba
  }

  @Test
  public void withEnabledSdks_shouldRestrictAsSpecified() throws Exception {
    when(usesSdk.getMinSdkVersion()).thenReturn(16);
    when(usesSdk.getMaxSdkVersion()).thenReturn(23);
<<<<<<< HEAD
    sdkPicker = new DefaultSdkPicker(map(sdkInts), map(17, 18));
    assertThat(sdkPicker.selectSdks(buildConfig(new Config.Builder().setSdk(Config.ALL_SDKS)), usesSdk))
        .containsExactly(sdkProvider.getSdk(17), sdkProvider.getSdk(18));
=======
    sdkPicker = new DefaultSdkPicker(sdkCollection, "17,18");
    assertThat(sdkPicker.selectSdks(new Config.Builder().setSdk(Config.ALL_SDKS).build(), usesSdk))
        .containsExactly(sdkCollection.getSdk(17), sdkCollection.getSdk(18));
>>>>>>> 32b709ba
  }

  @Test
  public void shouldParseSdkSpecs() throws Exception {
    assertThat(ConfigUtils.parseSdkArrayProperty("17,18"))
        .asList()
        .containsExactly(VERSION_CODES.JELLY_BEAN_MR1, VERSION_CODES.JELLY_BEAN_MR2);
    assertThat(ConfigUtils.parseSdkArrayProperty("KITKAT, LOLLIPOP"))
        .asList()
        .containsExactly(VERSION_CODES.KITKAT, VERSION_CODES.LOLLIPOP);
  }

  private ConfigCollection buildConfig(Config.Builder builder) {
    TestConfig testConfig = new TestConfig();
    testConfig.put(Config.class, builder.build());
    return testConfig;
  }

  private List<Sdk> map(int... sdkInts) {
    SdkCollection allSdks = new SdkCollection(new DefaultSdkProvider(null));
    return Arrays.stream(sdkInts).mapToObj(allSdks::getSdk).collect(Collectors.toList());
  }
}<|MERGE_RESOLUTION|>--- conflicted
+++ resolved
@@ -38,13 +38,8 @@
   @Test
   public void withDefaultSdk_shouldUseTargetSdkFromAndroidManifest() throws Exception {
     when(usesSdk.getTargetSdkVersion()).thenReturn(22);
-<<<<<<< HEAD
     assertThat(sdkPicker.selectSdks(buildConfig(new Config.Builder()), usesSdk))
-        .containsExactly(sdkProvider.getSdk(22));
-=======
-    assertThat(sdkPicker.selectSdks(new Config.Builder().build(), usesSdk))
         .containsExactly(sdkCollection.getSdk(22));
->>>>>>> 32b709ba
   }
 
   @Test
@@ -52,15 +47,9 @@
     when(usesSdk.getTargetSdkVersion()).thenReturn(22);
     when(usesSdk.getMinSdkVersion()).thenReturn(19);
     when(usesSdk.getMaxSdkVersion()).thenReturn(23);
-<<<<<<< HEAD
-    assertThat(sdkPicker.selectSdks(buildConfig(new Config.Builder().setSdk(Config.ALL_SDKS)), usesSdk))
-        .containsExactly(sdkProvider.getSdk(19), sdkProvider.getSdk(21),
-            sdkProvider.getSdk(22), sdkProvider.getSdk(23));
-=======
-    assertThat(sdkPicker.selectSdks(new Config.Builder().setSdk(Config.ALL_SDKS).build(), usesSdk))
+    assertThat(sdkPicker.selectSdks(buildConfig(new Config.Builder().setSdk(Config.ALL_SDKS)), usesSdk))
         .containsExactly(sdkCollection.getSdk(19), sdkCollection.getSdk(21),
             sdkCollection.getSdk(22), sdkCollection.getSdk(23));
->>>>>>> 32b709ba
   }
 
   @Test
@@ -68,17 +57,10 @@
     when(usesSdk.getTargetSdkVersion()).thenReturn(22);
     when(usesSdk.getMinSdkVersion()).thenReturn(1);
     when(usesSdk.getMaxSdkVersion()).thenReturn(22);
-<<<<<<< HEAD
-    assertThat(sdkPicker.selectSdks(buildConfig(new Config.Builder().setSdk(Config.ALL_SDKS)), usesSdk))
-        .containsExactly(sdkProvider.getSdk(16), sdkProvider.getSdk(17),
-            sdkProvider.getSdk(18), sdkProvider.getSdk(19),
-            sdkProvider.getSdk(21), sdkProvider.getSdk(22));
-=======
-    assertThat(sdkPicker.selectSdks(new Config.Builder().setSdk(Config.ALL_SDKS).build(), usesSdk))
+    assertThat(sdkPicker.selectSdks(buildConfig(new Config.Builder().setSdk(Config.ALL_SDKS)), usesSdk))
         .containsExactly(sdkCollection.getSdk(16), sdkCollection.getSdk(17),
             sdkCollection.getSdk(18), sdkCollection.getSdk(19),
             sdkCollection.getSdk(21), sdkCollection.getSdk(22));
->>>>>>> 32b709ba
   }
 
   @Test
@@ -86,15 +68,9 @@
     when(usesSdk.getTargetSdkVersion()).thenReturn(22);
     when(usesSdk.getMinSdkVersion()).thenReturn(19);
     when(usesSdk.getMaxSdkVersion()).thenReturn(null);
-<<<<<<< HEAD
-    assertThat(sdkPicker.selectSdks(buildConfig(new Config.Builder().setSdk(Config.ALL_SDKS)), usesSdk))
-        .containsExactly(sdkProvider.getSdk(19), sdkProvider.getSdk(21),
-            sdkProvider.getSdk(22), sdkProvider.getSdk(23));
-=======
-    assertThat(sdkPicker.selectSdks(new Config.Builder().setSdk(Config.ALL_SDKS).build(), usesSdk))
+    assertThat(sdkPicker.selectSdks(buildConfig(new Config.Builder().setSdk(Config.ALL_SDKS)), usesSdk))
         .containsExactly(sdkCollection.getSdk(19), sdkCollection.getSdk(21),
             sdkCollection.getSdk(22), sdkCollection.getSdk(23));
->>>>>>> 32b709ba
   }
 
   @Test
@@ -151,13 +127,8 @@
     when(usesSdk.getTargetSdkVersion()).thenReturn(1);
     when(usesSdk.getMinSdkVersion()).thenReturn(1);
     when(usesSdk.getMaxSdkVersion()).thenReturn(null);
-<<<<<<< HEAD
     assertThat(sdkPicker.selectSdks(buildConfig(new Config.Builder()), usesSdk))
-        .containsExactly(sdkProvider.getSdk(16));
-=======
-    assertThat(sdkPicker.selectSdks(new Config.Builder().build(), usesSdk))
         .containsExactly(sdkCollection.getSdk(16));
->>>>>>> 32b709ba
   }
 
   @Test
@@ -165,15 +136,9 @@
     when(usesSdk.getTargetSdkVersion()).thenReturn(22);
     when(usesSdk.getMinSdkVersion()).thenReturn(19);
     when(usesSdk.getMaxSdkVersion()).thenReturn(23);
-<<<<<<< HEAD
     assertThat(sdkPicker.selectSdks(buildConfig(new Config.Builder().setMinSdk(21)), usesSdk))
-        .containsExactly(sdkProvider.getSdk(21), sdkProvider.getSdk(22),
-            sdkProvider.getSdk(23));
-=======
-    assertThat(sdkPicker.selectSdks(new Config.Builder().setMinSdk(21).build(), usesSdk))
         .containsExactly(sdkCollection.getSdk(21), sdkCollection.getSdk(22),
             sdkCollection.getSdk(23));
->>>>>>> 32b709ba
   }
 
   @Test
@@ -181,13 +146,8 @@
     when(usesSdk.getTargetSdkVersion()).thenReturn(22);
     when(usesSdk.getMinSdkVersion()).thenReturn(19);
     when(usesSdk.getMaxSdkVersion()).thenReturn(23);
-<<<<<<< HEAD
     assertThat(sdkPicker.selectSdks(buildConfig(new Config.Builder().setMaxSdk(21)), usesSdk))
-        .containsExactly(sdkProvider.getSdk(19), sdkProvider.getSdk(21));
-=======
-    assertThat(sdkPicker.selectSdks(new Config.Builder().setMaxSdk(21).build(), usesSdk))
         .containsExactly(sdkCollection.getSdk(19), sdkCollection.getSdk(21));
->>>>>>> 32b709ba
   }
 
   @Test
@@ -196,50 +156,28 @@
     when(usesSdk.getMinSdkVersion()).thenReturn(19);
     when(usesSdk.getMaxSdkVersion()).thenReturn(22);
 
-<<<<<<< HEAD
     assertThat(sdkPicker.selectSdks(buildConfig(new Config.Builder().setSdk(21)), usesSdk))
-        .containsExactly(sdkProvider.getSdk(21));
+        .containsExactly(sdkCollection.getSdk(21));
     assertThat(sdkPicker.selectSdks(buildConfig(new Config.Builder().setSdk(Config.OLDEST_SDK)), usesSdk))
-        .containsExactly(sdkProvider.getSdk(19));
+        .containsExactly(sdkCollection.getSdk(19));
     assertThat(sdkPicker.selectSdks(buildConfig(new Config.Builder().setSdk(Config.TARGET_SDK)), usesSdk))
-        .containsExactly(sdkProvider.getSdk(21));
+        .containsExactly(sdkCollection.getSdk(21));
     assertThat(sdkPicker.selectSdks(buildConfig(new Config.Builder().setSdk(Config.NEWEST_SDK)), usesSdk))
-        .containsExactly(sdkProvider.getSdk(22));
+        .containsExactly(sdkCollection.getSdk(22));
 
     assertThat(sdkPicker.selectSdks(buildConfig(new Config.Builder().setSdk(16)), usesSdk))
-        .containsExactly(sdkProvider.getSdk(16));
+        .containsExactly(sdkCollection.getSdk(16));
     assertThat(sdkPicker.selectSdks(buildConfig(new Config.Builder().setSdk(23)), usesSdk))
-        .containsExactly(sdkProvider.getSdk(23));
-=======
-    assertThat(sdkPicker.selectSdks(new Config.Builder().setSdk(21).build(), usesSdk))
-        .containsExactly(sdkCollection.getSdk(21));
-    assertThat(sdkPicker.selectSdks(new Config.Builder().setSdk(Config.OLDEST_SDK).build(), usesSdk))
-        .containsExactly(sdkCollection.getSdk(19));
-    assertThat(sdkPicker.selectSdks(new Config.Builder().setSdk(Config.TARGET_SDK).build(), usesSdk))
-        .containsExactly(sdkCollection.getSdk(21));
-    assertThat(sdkPicker.selectSdks(new Config.Builder().setSdk(Config.NEWEST_SDK).build(), usesSdk))
-        .containsExactly(sdkCollection.getSdk(22));
-
-    assertThat(sdkPicker.selectSdks(new Config.Builder().setSdk(16).build(), usesSdk))
-        .containsExactly(sdkCollection.getSdk(16));
-    assertThat(sdkPicker.selectSdks(new Config.Builder().setSdk(23).build(), usesSdk))
         .containsExactly(sdkCollection.getSdk(23));
->>>>>>> 32b709ba
   }
 
   @Test
   public void withEnabledSdks_shouldRestrictAsSpecified() throws Exception {
     when(usesSdk.getMinSdkVersion()).thenReturn(16);
     when(usesSdk.getMaxSdkVersion()).thenReturn(23);
-<<<<<<< HEAD
-    sdkPicker = new DefaultSdkPicker(map(sdkInts), map(17, 18));
-    assertThat(sdkPicker.selectSdks(buildConfig(new Config.Builder().setSdk(Config.ALL_SDKS)), usesSdk))
-        .containsExactly(sdkProvider.getSdk(17), sdkProvider.getSdk(18));
-=======
     sdkPicker = new DefaultSdkPicker(sdkCollection, "17,18");
-    assertThat(sdkPicker.selectSdks(new Config.Builder().setSdk(Config.ALL_SDKS).build(), usesSdk))
+    assertThat(sdkPicker.selectSdks(buildConfig(new Config.Builder().setSdk(Config.ALL_SDKS)), usesSdk))
         .containsExactly(sdkCollection.getSdk(17), sdkCollection.getSdk(18));
->>>>>>> 32b709ba
   }
 
   @Test
