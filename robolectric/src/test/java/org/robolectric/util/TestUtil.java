package org.robolectric.util;

import org.robolectric.R;
import org.robolectric.RobolectricTestRunner;
import org.robolectric.internal.SdkConfig;
import org.robolectric.internal.dependency.DependencyResolver;
import org.robolectric.internal.dependency.LocalDependencyResolver;
import org.robolectric.internal.dependency.PropertiesDependencyResolver;
import org.robolectric.manifest.AndroidManifest;
import org.robolectric.res.Fs;
import org.robolectric.res.FsFile;
import org.robolectric.res.ResourcePath;

import java.io.*;

public abstract class TestUtil {
  private static ResourcePath SYSTEM_RESOURCE_PATH;
  private static ResourcePath TEST_RESOURCE_PATH;
  public static final String TEST_PACKAGE = R.class.getPackage().getName();
  private static File testDirLocation;
<<<<<<< HEAD
=======

  public static void assertEquals(Collection<?> expected, Collection<?> actual) {
    org.junit.Assert.assertEquals(stringify(expected), stringify(actual));
  }

  public static String stringify(Collection<?> collection) {
    StringBuilder buf = new StringBuilder();
    for (Object o : collection) {
      if (buf.length() > 0) buf.append("\n");
      buf.append(o);
    }
    return buf.toString();
  }

  public static <T> void assertInstanceOf(Class<? extends T> expectedClass, T object) {
    Class actualClass = object.getClass();
    assertTrue(expectedClass + " should be assignable from " + actualClass,
        expectedClass.isAssignableFrom(actualClass));
  }
>>>>>>> f535a005

  public static FsFile resourcesBaseDir() {
    return Fs.newFile(resourcesBaseDirFile());
  }

  private static File resourcesBaseDirFile() {
    if (testDirLocation == null) {
      String baseDir = System.getProperty("robolectric-tests.base-dir");
      if (baseDir != null) {
        return testDirLocation = new File(baseDir, "src/test/resources");
      }

      File testDir = Util.file("src", "test", "resources");
      if (hasTestManifest(testDir)) return testDirLocation = testDir;

      File roboTestDir = Util.file("robolectric", "src", "test", "resources");
      if (hasTestManifest(roboTestDir)) return testDirLocation = roboTestDir;

      File submoduleDir = Util.file("submodules", "robolectric", "src", "test", "resources");
      if (hasTestManifest(submoduleDir)) return testDirLocation = submoduleDir;

      //required for robolectric-sqlite to find resources to test against
      File roboSiblingTestDir = Util.file(new File(new File(".").getAbsolutePath()).getParentFile().getParentFile(), "robolectric", "src", "test", "resources");
      if (hasTestManifest(roboSiblingTestDir)) return testDirLocation = roboSiblingTestDir;

      throw new RuntimeException("can't find your TestAndroidManifest.xml in "
          + testDir.getAbsolutePath() + " or " + roboTestDir.getAbsolutePath() + "\n or " + roboSiblingTestDir.getAbsolutePath());
    } else {
      return testDirLocation;
    }
  }

  private static boolean hasTestManifest(File testDir) {
    return new File(testDir, "TestAndroidManifest.xml").isFile();
  }

  public static FsFile resourceFile(String... pathParts) {
    return resourcesBaseDir().join(pathParts);
  }

  public static ResourcePath testResources() {
    if (TEST_RESOURCE_PATH == null) {
      TEST_RESOURCE_PATH = new ResourcePath(R.class, resourceFile("res"), resourceFile("assets"));
    }
    return TEST_RESOURCE_PATH;
  }

  public static ResourcePath lib1Resources() {
    return new ResourcePath(org.robolectric.lib1.R.class, resourceFile("lib1/res"), resourceFile("lib1/assets"));
  }

  public static ResourcePath lib2Resources() {
    return new ResourcePath(org.robolectric.lib2.R.class, resourceFile("lib2/res"), resourceFile("lib2/assets"));
  }

  public static ResourcePath lib3Resources() {
    return new ResourcePath(org.robolectric.lib3.R.class, resourceFile("lib3/res"), resourceFile("lib3/assets"));
  }

  public static ResourcePath systemResources() {
    if (SYSTEM_RESOURCE_PATH == null) {
      SdkConfig sdkConfig = new SdkConfig(SdkConfig.MAX_SDK_VERSION);
      Fs fs = Fs.fromJar(getDependencyResolver().getLocalArtifactUrl(sdkConfig.getAndroidSdkDependency()));
      SYSTEM_RESOURCE_PATH = new ResourcePath(android.R.class, fs.join("res"), fs.join("assets"));
    }
    return SYSTEM_RESOURCE_PATH;
  }

  public static ResourcePath sdkResources(int apiLevel) {
    Fs sdkResFs = Fs.fromJar(getDependencyResolver().getLocalArtifactUrl(new SdkConfig(apiLevel).getAndroidSdkDependency()));
    return new ResourcePath(null, sdkResFs.join("res"), null, null);
  }

  public static ResourcePath gradleAppResources() {
    return new ResourcePath(org.robolectric.gradleapp.R.class, resourceFile("gradle/res/layoutFlavor/menuBuildType"), resourceFile("gradle/assets/layoutFlavor/menuBuildType"));
  }

  public static AndroidManifest newConfig(String androidManifestFile) {
    return new AndroidManifest(resourceFile(androidManifestFile), null, null);
  }

  public static String readString(InputStream is) throws IOException {
    Writer writer = new StringWriter();
    char[] buffer = new char[1024];
    try {
      Reader reader = new BufferedReader(new InputStreamReader(is, "UTF-8"));
      int n;
      while ((n = reader.read(buffer)) != -1) {
        writer.write(buffer, 0, n);
      }
    } finally {
      is.close();
    }
    return writer.toString();
  }

  private static DependencyResolver getDependencyResolver() {

    if (Boolean.getBoolean("robolectric.offline")) {
      String propPath = System.getProperty("robolectric-deps.properties");
      if (propPath != null) {
        try {
          return new PropertiesDependencyResolver(
              Fs.newFile(propPath),
              null);
        } catch (IOException e) {
          throw new RuntimeException("couldn't read dependencies" , e);
        }
      } else {
        String dependencyDir = System.getProperty("robolectric.dependency.dir", ".");
        return new LocalDependencyResolver(new File(dependencyDir));
      }
    } else {
      Class<?> mavenDependencyResolverClass = ReflectionHelpers.loadClass(RobolectricTestRunner.class.getClassLoader(),
              "org.robolectric.internal.dependency.MavenDependencyResolver");
      return (DependencyResolver) ReflectionHelpers.callConstructor(mavenDependencyResolverClass);
    }
  }
}<|MERGE_RESOLUTION|>--- conflicted
+++ resolved
@@ -18,28 +18,6 @@
   private static ResourcePath TEST_RESOURCE_PATH;
   public static final String TEST_PACKAGE = R.class.getPackage().getName();
   private static File testDirLocation;
-<<<<<<< HEAD
-=======
-
-  public static void assertEquals(Collection<?> expected, Collection<?> actual) {
-    org.junit.Assert.assertEquals(stringify(expected), stringify(actual));
-  }
-
-  public static String stringify(Collection<?> collection) {
-    StringBuilder buf = new StringBuilder();
-    for (Object o : collection) {
-      if (buf.length() > 0) buf.append("\n");
-      buf.append(o);
-    }
-    return buf.toString();
-  }
-
-  public static <T> void assertInstanceOf(Class<? extends T> expectedClass, T object) {
-    Class actualClass = object.getClass();
-    assertTrue(expectedClass + " should be assignable from " + actualClass,
-        expectedClass.isAssignableFrom(actualClass));
-  }
->>>>>>> f535a005
 
   public static FsFile resourcesBaseDir() {
     return Fs.newFile(resourcesBaseDirFile());
