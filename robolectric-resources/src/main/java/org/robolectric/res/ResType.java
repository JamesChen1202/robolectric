package org.robolectric.res;

import java.util.ArrayList;
import java.util.List;

public enum ResType {
  DRAWABLE,
  ATTR_DATA,
  BOOLEAN,
  COLOR,
  COLOR_STATE_LIST,
  DIMEN,
  FILE,
  FLOAT,
  FRACTION,
  INTEGER,
  LAYOUT,
  STYLE {
    @Override public TypedResource getValueWithType(XpathResourceXmlLoader.XmlNode xmlNode, XmlContext xmlContext) {
      throw new UnsupportedOperationException();
    }
  },

  CHAR_SEQUENCE {
    @Override
    public TypedResource getValueWithType(XpathResourceXmlLoader.XmlNode xmlNode, XmlContext xmlContext) {
      return new TypedResource<>(StringResources.proccessStringResources(xmlNode.getTextContent()), this, xmlContext);
    }
  },

  CHAR_SEQUENCE_ARRAY {
    @Override public TypedResource getValueWithType(XpathResourceXmlLoader.XmlNode xmlNode, XmlContext xmlContext) {
      return extractScalarItems(xmlNode, CHAR_SEQUENCE_ARRAY, CHAR_SEQUENCE, xmlContext);
    }
  },

  INTEGER_ARRAY {
    @Override public TypedResource getValueWithType(XpathResourceXmlLoader.XmlNode xmlNode, XmlContext xmlContext) {
      return extractScalarItems(xmlNode, INTEGER_ARRAY, INTEGER, xmlContext);
    }
  },

  TYPED_ARRAY {
    @Override public TypedResource getValueWithType(XpathResourceXmlLoader.XmlNode xmlNode, XmlLoader.XmlContext xmlContext) {
      return extractTypedItems(xmlNode, TYPED_ARRAY, xmlContext);
    }
  },

  NULL;

  private static TypedResource extractScalarItems(XpathResourceXmlLoader.XmlNode xmlNode, ResType arrayResType, ResType itemResType, XmlContext xmlContext) {
    List<TypedResource> items = new ArrayList<>();
    for (XpathResourceXmlLoader.XmlNode item : xmlNode.selectElements("item")) {
      items.add(new TypedResource<>(item.getTextContent(), itemResType, xmlContext));
    }
    TypedResource[] typedResources = items.toArray(new TypedResource[items.size()]);
    return new TypedResource<>(typedResources, arrayResType, xmlContext);
  }

<<<<<<< HEAD
  public TypedResource getValueWithType(XpathResourceXmlLoader.XmlNode xmlNode, XmlContext xmlContext) {
=======
  private static TypedResource extractTypedItems(XpathResourceXmlLoader.XmlNode xmlNode, ResType arrayResType, XmlLoader.XmlContext xmlContext) {
    final List<TypedResource> items = new ArrayList<>();
    for (XpathResourceXmlLoader.XmlNode item : xmlNode.selectElements("item")) {
      final String itemString = item.getTextContent();
      ResType itemResType = inferFromValue(itemString);
      if (itemResType == ResType.CHAR_SEQUENCE) {
        if (AttributeResource.isStyleReference(itemString)) {
          itemResType = ResType.STYLE;
        } else if (itemString.equals("@null")) {
          itemResType = ResType.NULL;
        } else if (AttributeResource.isResourceReference(itemString)) {
          // This is a reference; no type info needed.
          itemResType = null;
        }
      }
      items.add(new TypedResource<>(itemString, itemResType, xmlContext));
    }
    final TypedResource[] typedResources = items.toArray(new TypedResource[items.size()]);
    return new TypedResource<>(typedResources, arrayResType, xmlContext);
  }

  public TypedResource getValueWithType(XpathResourceXmlLoader.XmlNode xmlNode, XmlLoader.XmlContext xmlContext) {
>>>>>>> a066737f
    return new TypedResource<>(xmlNode.getTextContent(), this, xmlContext);
  }

  /**
   * Parses a resource value to infer the type
   */
  public static ResType inferFromValue(String value) {
    if (value.startsWith("#")) {
      return ResType.COLOR;
    } else if ("true".equals(value) || "false".equals(value)) {
      return ResType.BOOLEAN;
    } else if (value.endsWith("dp") || value.endsWith("sp") || value.endsWith("pt") || value.endsWith("px") || value.endsWith("mm") || value.endsWith("in") || value.endsWith("dip")) {
      return ResType.DIMEN;
    } else {
      try {
        Integer.parseInt(value);
        return ResType.INTEGER;
      } catch (NumberFormatException nfe) {}

      try {
        Float.parseFloat(value);
        return ResType.FRACTION;
      } catch (NumberFormatException nfe) {}


      return ResType.CHAR_SEQUENCE;
    }
  }
}<|MERGE_RESOLUTION|>--- conflicted
+++ resolved
@@ -57,9 +57,10 @@
     return new TypedResource<>(typedResources, arrayResType, xmlContext);
   }
 
-<<<<<<< HEAD
   public TypedResource getValueWithType(XpathResourceXmlLoader.XmlNode xmlNode, XmlContext xmlContext) {
-=======
+    return new TypedResource<>(xmlNode.getTextContent(), this, xmlContext);
+  }
+  
   private static TypedResource extractTypedItems(XpathResourceXmlLoader.XmlNode xmlNode, ResType arrayResType, XmlLoader.XmlContext xmlContext) {
     final List<TypedResource> items = new ArrayList<>();
     for (XpathResourceXmlLoader.XmlNode item : xmlNode.selectElements("item")) {
@@ -79,11 +80,6 @@
     }
     final TypedResource[] typedResources = items.toArray(new TypedResource[items.size()]);
     return new TypedResource<>(typedResources, arrayResType, xmlContext);
-  }
-
-  public TypedResource getValueWithType(XpathResourceXmlLoader.XmlNode xmlNode, XmlLoader.XmlContext xmlContext) {
->>>>>>> a066737f
-    return new TypedResource<>(xmlNode.getTextContent(), this, xmlContext);
   }
 
   /**
