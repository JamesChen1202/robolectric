package com.xtremelabs.droidsugar.fakes;

import android.widget.Checkable;
import android.widget.CompoundButton;
import com.xtremelabs.droidsugar.util.Implements;

@SuppressWarnings({"UnusedDeclaration"})
@Implements(CompoundButton.class)
public class FakeCompoundButton extends FakeTextView implements Checkable {
<<<<<<< HEAD
    private boolean mmChecked;
=======
    private boolean mChecked;
>>>>>>> 67433016
    private CompoundButton.OnCheckedChangeListener mOnCheckedChangeListener;

    public FakeCompoundButton(CompoundButton view) {
        super(view);
    }

    @Override public void toggle() {
<<<<<<< HEAD
        setChecked(!mmChecked);
=======
        setChecked(!mChecked);
>>>>>>> 67433016
    }

    @Override public boolean performClick() {
        toggle();
        return super.performClick();
    }

    @Override public boolean isChecked() {
<<<<<<< HEAD
        return mmChecked;
    }

    @Override public void setChecked(boolean checked) {
        if (mmChecked != checked) {
            mmChecked = checked;

            if (mOnCheckedChangeListener != null) {
                mOnCheckedChangeListener.onCheckedChanged((CompoundButton) realView, mmChecked);
=======
        return mChecked;
    }

    @Override public void setChecked(boolean checked) {
        if (mChecked != checked) {
            mChecked = checked;

            if (mOnCheckedChangeListener != null) {
                mOnCheckedChangeListener.onCheckedChanged((CompoundButton) realView, mChecked);
>>>>>>> 67433016
            }
        }
    }

    public void setOnCheckedChangeListener(CompoundButton.OnCheckedChangeListener listener) {
        mOnCheckedChangeListener = listener;
    }
}<|MERGE_RESOLUTION|>--- conflicted
+++ resolved
@@ -7,11 +7,7 @@
 @SuppressWarnings({"UnusedDeclaration"})
 @Implements(CompoundButton.class)
 public class FakeCompoundButton extends FakeTextView implements Checkable {
-<<<<<<< HEAD
-    private boolean mmChecked;
-=======
     private boolean mChecked;
->>>>>>> 67433016
     private CompoundButton.OnCheckedChangeListener mOnCheckedChangeListener;
 
     public FakeCompoundButton(CompoundButton view) {
@@ -19,11 +15,7 @@
     }
 
     @Override public void toggle() {
-<<<<<<< HEAD
-        setChecked(!mmChecked);
-=======
         setChecked(!mChecked);
->>>>>>> 67433016
     }
 
     @Override public boolean performClick() {
@@ -32,17 +24,6 @@
     }
 
     @Override public boolean isChecked() {
-<<<<<<< HEAD
-        return mmChecked;
-    }
-
-    @Override public void setChecked(boolean checked) {
-        if (mmChecked != checked) {
-            mmChecked = checked;
-
-            if (mOnCheckedChangeListener != null) {
-                mOnCheckedChangeListener.onCheckedChanged((CompoundButton) realView, mmChecked);
-=======
         return mChecked;
     }
 
@@ -52,7 +33,6 @@
 
             if (mOnCheckedChangeListener != null) {
                 mOnCheckedChangeListener.onCheckedChanged((CompoundButton) realView, mChecked);
->>>>>>> 67433016
             }
         }
     }
