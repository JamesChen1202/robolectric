--- conflicted
+++ resolved
@@ -24,11 +24,8 @@
     FakeMapController fakeMapController;
     private ZoomButtonsController zoomButtonsController;
     private MapView realMapView;
-<<<<<<< HEAD
+    private Projection projection;
     public boolean useBuiltInZoomMapControls;
-=======
-    private Projection projection;
->>>>>>> 48d362f6
 
     public FakeMapView(MapView mapView) {
         super(mapView);
@@ -69,10 +66,10 @@
         return zoomButtonsController;
     }
 
-<<<<<<< HEAD
     public void setBuiltInZoomControls(boolean useBuiltInZoomMapControls) {
         this.useBuiltInZoomMapControls = useBuiltInZoomMapControls;
-=======
+    }
+    
     public com.google.android.maps.Projection getProjection() {
         if (projection == null) {
             projection = new Projection() {
@@ -112,7 +109,6 @@
         int offsetLls = ll - minLl;
         double ratio = offsetLls / ((double) minLl + spanLL);
         return (int) (minPixel + maxPixel * ratio);
->>>>>>> 48d362f6
     }
 
     public List<Overlay> getOverlays() {
