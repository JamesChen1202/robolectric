--- conflicted
+++ resolved
@@ -30,15 +30,9 @@
     }
 
     public synchronized void postDelayed(Runnable runnable, long delayMillis) {
-<<<<<<< HEAD
-        if (paused || delayMillis > 0 || Thread.currentThread() != associatedThread) {
+        if ((!isConstantlyIdling && (paused || delayMillis > 0)) || Thread.currentThread() != associatedThread) {
             postedRunnables.add(new PostedRunnable(runnable, currentTime + delayMillis));
             Collections.sort(postedRunnables);
-=======
-        if ((!isConstantlyIdling && (paused || delayMillis > 0)) || Thread.currentThread() != associatedThread) {
-	        postedRunnables.add(new PostedRunnable(runnable, currentTime + delayMillis));
-	        Collections.sort(postedRunnables);
->>>>>>> 499c2e9e
         } else {
             runnable.run();
         }
