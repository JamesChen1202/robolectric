--- conflicted
+++ resolved
@@ -3,11 +3,8 @@
 import android.view.View;
 import android.view.ViewGroup;
 import android.view.animation.Animation.AnimationListener;
-<<<<<<< HEAD
 import android.view.animation.LayoutAnimationController;
 
-=======
->>>>>>> 809d8cbb
 import com.xtremelabs.robolectric.internal.Implementation;
 import com.xtremelabs.robolectric.internal.Implements;
 
@@ -25,11 +22,8 @@
 public class ShadowViewGroup extends ShadowView {
     private List<View> children = new ArrayList<View>();
     private AnimationListener animListener;
-<<<<<<< HEAD
     private LayoutAnimationController layoutAnim;
     private boolean disallowInterceptTouchEvent = false;
-=======
->>>>>>> 809d8cbb
 
     @Implementation
     @Override
@@ -83,30 +77,17 @@
     @Implementation
     public void addView(View child, int width, int height) {
         ((ViewGroup) realView).addView(child, -1);
-<<<<<<< HEAD
-=======
-        addedChild(child);
->>>>>>> 809d8cbb
     }
 
     @Implementation
     public void addView(View child, ViewGroup.LayoutParams params) {
-<<<<<<< HEAD
         ((ViewGroup) realView).addView(child, -1, params);
-=======
-        ((ViewGroup) realView).addView(child, -1);
-        addedChild(child);
->>>>>>> 809d8cbb
     }
 
     @Implementation
     public void addView(View child, int index, ViewGroup.LayoutParams params) {
-<<<<<<< HEAD
         child.setLayoutParams(params);
         ((ViewGroup) realView).addView(child, index);
-=======
-        ((ViewGroup) realView).addView(child, index);
-        addedChild(child);
     }
 
     @Implementation
@@ -116,7 +97,6 @@
         shadowOf(child).parent = null;
         children.remove(child);
         removedChild(child);
->>>>>>> 809d8cbb
     }
 
     @Implementation
@@ -137,12 +117,7 @@
 
     @Implementation
     public View getChildAt(int index) {
-<<<<<<< HEAD
-    	if( index >= children.size() ){ return null; }
-        return children.get(index);
-=======
         return isValidIndex(index) ? children.get(index) : null;
->>>>>>> 809d8cbb
     }
 
     @Implementation
@@ -228,41 +203,12 @@
         }
     }
 
-<<<<<<< HEAD
     @Implementation
     public void setLayoutAnimationListener(AnimationListener listener) {
         animListener = listener;
     }
 
     @Implementation
-    public AnimationListener getLayoutAnimationListener() {
-        return animListener;
-    }
-    
-    @Implementation
-    public void setLayoutAnimation(LayoutAnimationController layoutAnim) {
-    	this.layoutAnim = layoutAnim;
-=======
-    @Implementation
-    public void setLayoutAnimationListener(AnimationListener listener) {
-        animListener = listener;
->>>>>>> 809d8cbb
-    }
-
-    @Implementation
-<<<<<<< HEAD
-    public LayoutAnimationController getLayoutAnimation() {
-    	return layoutAnim;
-    }
-
-    @Implementation
-    public void requestDisallowInterceptTouchEvent(boolean disallowIntercept) {
-        disallowInterceptTouchEvent = disallowIntercept;
-    }
-
-    public boolean getDisallowInterceptTouchEvent() {
-        return disallowInterceptTouchEvent;
-=======
     public AnimationListener getLayoutAnimationListener() {
         return animListener;
     }
@@ -283,6 +229,25 @@
         super.onDetachedFromWindow();
     }
 
+    @Implementation
+    public void setLayoutAnimation(LayoutAnimationController layoutAnim) {
+        this.layoutAnim = layoutAnim;
+    }
+
+    @Implementation
+    public LayoutAnimationController getLayoutAnimation() {
+        return layoutAnim;
+    }
+
+    @Implementation
+    public void requestDisallowInterceptTouchEvent(boolean disallowIntercept) {
+        disallowInterceptTouchEvent = disallowIntercept;
+    }
+
+    public boolean getDisallowInterceptTouchEvent() {
+        return disallowInterceptTouchEvent;
+    }
+
     protected void addedChild(View child) {
         if (isAttachedToWindow()) shadowOf(child).callOnAttachedToWindow();
         setChildLayoutParams(child);
@@ -298,6 +263,5 @@
 
     private boolean isValidIndex(int i) {
         return i >= 0 && i < children.size();
->>>>>>> 809d8cbb
     }
 }