--- conflicted
+++ resolved
@@ -5,11 +5,8 @@
 import android.database.ContentObserver;
 import android.database.Cursor;
 import android.net.Uri;
-<<<<<<< HEAD
 import android.os.Bundle;
-=======
 import com.xtremelabs.robolectric.Robolectric;
->>>>>>> 809d8cbb
 import com.xtremelabs.robolectric.internal.Implementation;
 import com.xtremelabs.robolectric.internal.Implements;
 import com.xtremelabs.robolectric.tester.android.database.TestCursor;
@@ -87,7 +84,6 @@
                 return "stream for " + uri;
             }
         };
-
     }
     
     @Implementation
