package com.xtremelabs.robolectric.shadows;

import android.app.Activity;
import android.app.Application;
import android.app.Dialog;
import android.content.Context;
import android.content.Intent;
import android.content.SharedPreferences;
import android.database.Cursor;
import android.os.Bundle;
import android.text.Selection;
import android.text.SpannableStringBuilder;
import android.view.*;
import android.widget.FrameLayout;
import com.xtremelabs.robolectric.Robolectric;
import com.xtremelabs.robolectric.internal.Implementation;
import com.xtremelabs.robolectric.internal.Implements;
import com.xtremelabs.robolectric.internal.RealObject;
import com.xtremelabs.robolectric.tester.android.view.TestWindow;

import java.lang.reflect.InvocationTargetException;
import java.lang.reflect.Method;
import java.util.ArrayList;
import java.util.HashMap;
import java.util.List;
import java.util.Map;

//import javassist.bytecode.Mnemonic;

import static com.xtremelabs.robolectric.Robolectric.shadowOf;


@Implements(Activity.class)
public class ShadowActivity extends ShadowContextWrapper {
    @RealObject
    protected Activity realActivity;

    private Intent intent;
    private FrameLayout contentViewContainer;
    private View contentView;
    private int orientation;
    private int resultCode;
    private Intent resultIntent;
    private Activity parent;
    private boolean finishWasCalled;
    private TestWindow window;

    private List<IntentForResult> startedActivitiesForResults = new ArrayList<IntentForResult>();

    private Map<Intent, Integer> intentRequestCodeMap = new HashMap<Intent, Integer>();
    private int requestedOrientation = -1;
    private View currentFocus;
    private Integer lastShownDialogId = null;
    private int pendingTransitionEnterAnimResId = -1;
    private int pendingTransitionExitAnimResId = -1;
    private Object lastNonConfigurationInstance;
    private Map<Integer, Dialog> dialogForId = new HashMap<Integer, Dialog>();
    private CharSequence title;
    private boolean onKeyUpWasCalled;
    private ArrayList<Cursor> managedCusors = new ArrayList<Cursor>();

    private int mDefaultKeyMode = Activity.DEFAULT_KEYS_DISABLE;
    private SpannableStringBuilder mDefaultKeySsb = null;

    public void callOnCreate(Bundle bundle) {
        invokeReflectively("onCreate", Bundle.class, bundle);
    }

    public void callOnRestoreInstanceState(Bundle savedInstanceState) {
        invokeReflectively("onRestoreInstanceState", Bundle.class, savedInstanceState);
    }

    public void callOnPostCreate(android.os.Bundle savedInstanceState) {
        invokeReflectively("onPostCreate", Bundle.class, savedInstanceState);
    }

    public void callOnStart() {
        invokeReflectively("onStart");
    }

    public void callOnRestart() {
        invokeReflectively("onRestart");
    }

    public void callOnResume() {
        invokeReflectively("onResume");
    }

    public void callOnPostResume() {
        invokeReflectively("onPostResume");
    }

    public void callOnNewIntent(android.content.Intent intent) {
        invokeReflectively("onNewIntent", Intent.class, intent);
    }

    public void callOnSaveInstanceState(android.os.Bundle outState) {
        invokeReflectively("onSaveInstanceState", Bundle.class, outState);
    }

    public void callOnPause() {
        invokeReflectively("onPause");
    }

    public void callOnUserLeaveHint() {
        invokeReflectively("onUserLeaveHint");
    }

    public void callOnStop() {
        invokeReflectively("onStop");
    }

    public void callOnDestroy() {
        invokeReflectively("onDestroy");
    }

    private void invokeReflectively(String methodName, Class<?> argClass, Object arg) {
        try {
            Method method = Activity.class.getDeclaredMethod(methodName, argClass);
            method.setAccessible(true);
            method.invoke(realActivity, arg);
        } catch (IllegalAccessException e) {
            throw new RuntimeException(e);
        } catch (InvocationTargetException e) {
            throw new RuntimeException(e);
        } catch (NoSuchMethodException e) {
            throw new RuntimeException(e);
        }
    }

    private void invokeReflectively(String methodName) {
        try {
            Method method = Activity.class.getDeclaredMethod(methodName);
            method.setAccessible(true);
            method.invoke(realActivity);
        } catch (IllegalAccessException e) {
            throw new RuntimeException(e);
        } catch (InvocationTargetException e) {
            throw new RuntimeException(e);
        } catch (NoSuchMethodException e) {
            throw new RuntimeException(e);
        }
    }

    public void callOnCreate(Bundle bundle) {
        invokeReflectively("onCreate", Bundle.class, bundle);
    }

    public void callOnRestoreInstanceState(Bundle savedInstanceState) {
        invokeReflectively("onRestoreInstanceState", Bundle.class, savedInstanceState);
    }

    public void callOnPostCreate(android.os.Bundle savedInstanceState) {
        invokeReflectively("onPostCreate", Bundle.class, savedInstanceState);
    }

    public void callOnStart() {
        invokeReflectively("onStart");
    }

    public void callOnRestart() {
        invokeReflectively("onRestart");
    }

    public void callOnResume() {
        invokeReflectively("onResume");
    }

    public void callOnPostResume() {
        invokeReflectively("onPostResume");
    }

    public void callOnNewIntent(android.content.Intent intent) {
        invokeReflectively("onNewIntent", Intent.class, intent);
    }

    public void callOnSaveInstanceState(android.os.Bundle outState) {
        invokeReflectively("onSaveInstanceState", Bundle.class, outState);
    }

    public void callOnPause() {
        invokeReflectively("onPause");
    }

    public void callOnUserLeaveHint() {
        invokeReflectively("onUserLeaveHint");
    }

    public void callOnStop() {
        invokeReflectively("onStop");
    }

    public void callOnDestroy() {
        invokeReflectively("onDestroy");
    }

    private void invokeReflectively(String methodName, Class<?> argClass, Object arg) {
        try {
            Method method = Activity.class.getDeclaredMethod(methodName, argClass);
            method.setAccessible(true);
            method.invoke(realActivity, arg);
        } catch (IllegalAccessException e) {
            throw new RuntimeException(e);
        } catch (InvocationTargetException e) {
            throw new RuntimeException(e);
        } catch (NoSuchMethodException e) {
            throw new RuntimeException(e);
        }
    }

    private void invokeReflectively(String methodName) {
        try {
            Method method = Activity.class.getDeclaredMethod(methodName);
            method.setAccessible(true);
            method.invoke(realActivity);
        } catch (IllegalAccessException e) {
            throw new RuntimeException(e);
        } catch (InvocationTargetException e) {
            throw new RuntimeException(e);
        } catch (NoSuchMethodException e) {
            throw new RuntimeException(e);
        }
    }

    @Implementation
    public final Application getApplication() {
        return Robolectric.application;
    }

    @Override
    @Implementation
    public final Application getApplicationContext() {
        return getApplication();
    }

    @Implementation
    public void setIntent(Intent intent) {
        this.intent = intent;
    }

    @Implementation
    public Intent getIntent() {
        return intent;
    }
    
    @Implementation
    public void setDefaultKeyMode(int keyMode) {
    	mDefaultKeyMode = keyMode;
        
        // Some modes use a SpannableStringBuilder to track & dispatch input events
        // This list must remain in sync with the switch in onKeyDown()
        switch (mDefaultKeyMode) {
        case Activity.DEFAULT_KEYS_DISABLE:
        case Activity.DEFAULT_KEYS_SHORTCUT:
        	mDefaultKeySsb = null;      // not used in these modes
            break;
        case Activity.DEFAULT_KEYS_DIALER:
        case Activity.DEFAULT_KEYS_SEARCH_LOCAL:
        case Activity.DEFAULT_KEYS_SEARCH_GLOBAL:
        	mDefaultKeySsb = new SpannableStringBuilder();
            Selection.setSelection(mDefaultKeySsb, 0);
            break;
        default:
            throw new IllegalArgumentException();
        }
    }
    
    public int getDefaultKeymode() {
    	return mDefaultKeyMode;
    }

    @Implementation(i18nSafe = false)
    public void setTitle(CharSequence title) {
        this.title = title;
    }

    @Implementation
    public void setTitle(int titleId) {
        this.title = this.getResources().getString(titleId);
    }

    @Implementation
    public CharSequence getTitle() {
        return title;
    }

    /**
     * Sets the {@code contentView} for this {@code Activity} by invoking the
     * {@link android.view.LayoutInflater}
     *
     * @param layoutResID ID of the layout to inflate
     * @see #getContentView()
     */
    @Implementation
    public void setContentView(int layoutResID) {
<<<<<<< HEAD
        setContentView(getLayoutInflater().inflate(layoutResID, new FrameLayout(realActivity)));
=======
        setContentView(getLayoutInflater().inflate(layoutResID, null));
>>>>>>> 809d8cbb
    }

    @Implementation
    public void setContentView(View view) {
        contentView = view;
        realActivity.onContentChanged();
        getWindow().setContentView(contentView);
    }

    @Implementation
    public final void setResult(int resultCode) {
        this.resultCode = resultCode;
    }

    @Implementation
    public final void setResult(int resultCode, Intent data) {
        this.resultCode = resultCode;
        this.resultIntent = data;
    }

    @Implementation
    public LayoutInflater getLayoutInflater() {
        return LayoutInflater.from(realActivity);
    }

    @Implementation
    public MenuInflater getMenuInflater() {
        return new MenuInflater(realActivity);
    }

    /**
     * Checks to ensure that the{@code contentView} has been set
     *
     * @param id ID of the view to find
     * @return the view
     * @throws RuntimeException if the {@code contentView} has not been called first
     */
    @Implementation
    public View findViewById(int id) {
        if (id == android.R.id.content) {
            return getContentViewContainer();
        }
        if (contentView != null) {
            return contentView.findViewById(id);
        } else {
            System.out.println("WARNING: you probably should have called setContentView() first");
            Thread.dumpStack();
            return null;
        }
    }

    private View getContentViewContainer() {
        if (contentViewContainer == null) {
            contentViewContainer = new FrameLayout(realActivity);
        }
        contentViewContainer.addView(contentView, 0);
        return contentViewContainer;
    }

    @Implementation
    public final Activity getParent() {
        return parent;
    }

    /**
     * Allow setting of Parent activity (for unit testing purposes only)
     * @param parent Parent activity to set on this activity
     */
    public void setParent(Activity parent){
        this.parent = parent;
    }

    @Implementation
    public void onBackPressed() {
        finish();
    }

    @Implementation
    public void finish() {
        finishWasCalled = true;
    }

    public void resetIsFinishing() {
        finishWasCalled = false;
    }

    /**
     * @return whether {@link #finish()} was called
     */
    @Implementation
    public boolean isFinishing() {
        return finishWasCalled;
    }

    /**
     * Constructs a new Window (a {@link com.xtremelabs.robolectric.tester.android.view.TestWindow}) if no window has previously been
     * set.
     *
     * @return the window associated with this Activity
     */
    @Implementation
    public Window getWindow() {
        if (window == null) {
            window = new TestWindow(realActivity);
        }
        return window;
    }

    public void setWindow(TestWindow wind){
    	window = wind;
    }
    
    @Implementation
    public void runOnUiThread(Runnable action) {
        Robolectric.getUiThreadScheduler().post(action);
    }

    @Implementation
    public void onCreate(Bundle bundle) {

    }

    /**
     * Checks to see if {@code BroadcastListener}s are still registered.
     *
     * @throws RuntimeException if any listeners are still registered
     * @see #assertNoBroadcastListenersRegistered()
     */
    @Implementation
    public void onDestroy() {
        assertNoBroadcastListenersRegistered();
    }

    @Implementation
    public WindowManager getWindowManager() {
        return (WindowManager) Robolectric.application.getSystemService(Context.WINDOW_SERVICE);
    }

    @Implementation
    public void setRequestedOrientation(int requestedOrientation) {
        if (getParent() != null){
            getParent().setRequestedOrientation(requestedOrientation);
        } else {
            this.requestedOrientation = requestedOrientation;
        }
    }

    @Implementation
    public int getRequestedOrientation() {
        if (getParent() != null){
            return getParent().getRequestedOrientation();
        } else {
            return this.requestedOrientation;
        }
    }

    @Implementation
    public SharedPreferences getPreferences(int mode) {
    	return ShadowPreferenceManager.getDefaultSharedPreferences(getApplicationContext());
    }

    /**
     * Checks the {@code ApplicationContext} to see if {@code BroadcastListener}s are still registered.
     *
     * @throws RuntimeException if any listeners are still registered
     * @see ShadowApplication#assertNoBroadcastListenersRegistered(android.content.Context, String)
     */
    public void assertNoBroadcastListenersRegistered() {
        shadowOf(getApplicationContext()).assertNoBroadcastListenersRegistered(realActivity, "Activity");
    }

    /**
     * Non-Android accessor.
     *
     * @return the {@code contentView} set by one of the {@code setContentView()} methods
     */
    public View getContentView() {
        return contentView;
    }

    /**
     * Non-Android accessor.
     *
     * @return the {@code resultCode} set by one of the {@code setResult()} methods
     */
    public int getResultCode() {
        return resultCode;
    }

    /**
     * Non-Android accessor.
     *
     * @return the {@code Intent} set by {@link #setResult(int, android.content.Intent)}
     */
    public Intent getResultIntent() {
        return resultIntent;
    }

    /**
     * Non-Android accessor consumes and returns the next {@code Intent} on the
     * started activities for results stack.
     *
     * @return the next started {@code Intent} for an activity, wrapped in
     *         an {@link ShadowActivity.IntentForResult} object
     */
    public IntentForResult getNextStartedActivityForResult() {
        if (startedActivitiesForResults.isEmpty()) {
            return null;
        } else {
            return startedActivitiesForResults.remove(0);
        }
    }

    /**
     * Non-Android accessor returns the most recent {@code Intent} started by
     * {@link #startActivityForResult(android.content.Intent, int)} without
     * consuming it.
     *
     * @return the most recently started {@code Intent}, wrapped in
     *         an {@link ShadowActivity.IntentForResult} object
     */
    public IntentForResult peekNextStartedActivityForResult() {
        if (startedActivitiesForResults.isEmpty()) {
            return null;
        } else {
            return startedActivitiesForResults.get(0);
        }
    }

    @Implementation
    public Object getLastNonConfigurationInstance() {
        return lastNonConfigurationInstance;
    }

    public void setLastNonConfigurationInstance(Object lastNonConfigurationInstance) {
        this.lastNonConfigurationInstance = lastNonConfigurationInstance;
    }

    /**
     * Non-Android accessor Sets the {@code View} for this {@code Activity}
     *
     * @param view
     */
    public void setCurrentFocus(View view) {
        currentFocus = view;
    }

    @Implementation
    public View getCurrentFocus() {
        return currentFocus;
    }

    @Implementation
    public boolean onKeyUp(int keyCode, KeyEvent event) {
        onKeyUpWasCalled = true;
        if (keyCode == KeyEvent.KEYCODE_BACK) {
            onBackPressed();
            return true;
        }
        return false;
    }

    public boolean onKeyUpWasCalled() {
        return onKeyUpWasCalled;
    }

    public void resetKeyUpWasCalled() {
        onKeyUpWasCalled = false;
    }

    /**
     * Container object to hold an Intent, together with the requestCode used
     * in a call to {@code Activity#startActivityForResult(Intent, int)}
     */
    public class IntentForResult {
        public Intent intent;
        public int requestCode;

        public IntentForResult(Intent intent, int requestCode) {
            this.intent = intent;
            this.requestCode = requestCode;
        }
    }

    @Implementation
    public void startActivity(Intent intent) {
        startActivityForResult(intent, -1);
    }

    @Implementation
    public void startActivityForResult(Intent intent, int requestCode) {
        intentRequestCodeMap.put(intent, requestCode);
        startedActivitiesForResults.add(new IntentForResult(intent, requestCode));
        getApplicationContext().startActivity(intent);
    }

    public void receiveResult(Intent requestIntent, int resultCode, Intent resultIntent) {
        Integer requestCode = intentRequestCodeMap.get(requestIntent);
        if (requestCode == null) {
            throw new RuntimeException("No intent matches " + requestIntent + " among " + intentRequestCodeMap.keySet());
        }

        final ActivityInvoker invoker = new ActivityInvoker();
        invoker.call("onActivityResult", Integer.TYPE, Integer.TYPE, Intent.class)
            .with(requestCode, resultCode, resultIntent);
    }

    @Implementation
    public final void showDialog(int id) {
        showDialog(id, null);
    }

    @Implementation
    public final void dismissDialog(int id) {
        final Dialog dialog = dialogForId.get(id);
        if (dialog == null) {
            throw new IllegalArgumentException();
        }

        dialog.dismiss();
    }

    @Implementation
    public final void removeDialog(int id) {
        dialogForId.remove(id);
    }

    @Implementation
    public final boolean showDialog(int id, Bundle bundle) {
        Dialog dialog = null;
        this.lastShownDialogId = id;

        dialog = dialogForId.get(id);

        if (dialog == null) {
            final ActivityInvoker invoker = new ActivityInvoker();
            dialog = (Dialog) invoker.call("onCreateDialog", Integer.TYPE).with(id);

            if (bundle == null) {
                invoker.call("onPrepareDialog", Integer.TYPE, Dialog.class)
                    .with(id, dialog);
            } else {
                invoker.call("onPrepareDialog", Integer.TYPE, Dialog.class, Bundle.class)
                    .with(id, dialog, bundle);
            }

            dialogForId.put(id, dialog);
        }

        dialog.show();

        return true;
    }

    /**
     * Non-Android accessor
     *
     * @return the dialog resource id passed into
     *         {@code Activity#showDialog(int, Bundle)} or {@code Activity#showDialog(int)}
     */
    public Integer getLastShownDialogId() {
        return lastShownDialogId;
    }

    public boolean hasCancelledPendingTransitions() {
        return pendingTransitionEnterAnimResId == 0 && pendingTransitionExitAnimResId == 0;
    }

    @Implementation
    public void overridePendingTransition(int enterAnim, int exitAnim) {
        pendingTransitionEnterAnimResId = enterAnim;
        pendingTransitionExitAnimResId = exitAnim;
    }

<<<<<<< HEAD
    public Dialog getDialogById(int dialogId) {
        return dialogForId.get(dialogId);
    }

    public void create() {
        final ActivityInvoker invoker = new ActivityInvoker();

        final Bundle noInstanceState = null;
        invoker.call("onCreate", Bundle.class).with(noInstanceState);
        invoker.call("onStart").withNothing();
        invoker.call("onPostCreate", Bundle.class).with(noInstanceState);
        invoker.call("onResume").withNothing();
    }

    @Implementation
    public void recreate() {
        Bundle outState = new Bundle();
        final ActivityInvoker invoker = new ActivityInvoker();

        invoker.call("onSaveInstanceState", Bundle.class).with(outState);
        invoker.call("onPause").withNothing();
        invoker.call("onStop").withNothing();

        Object nonConfigInstance = invoker.call("onRetainNonConfigurationInstance").withNothing();
        setLastNonConfigurationInstance(nonConfigInstance);

        invoker.call("onDestroy").withNothing();
        invoker.call("onCreate", Bundle.class).with(outState);
        invoker.call("onStart").withNothing();
        invoker.call("onRestoreInstanceState", Bundle.class).with(outState);
        invoker.call("onResume").withNothing();
    }

    public void pauseAndThenResume() {
        final ActivityInvoker invoker = new ActivityInvoker();

        invoker.call("onPause").withNothing();
        invoker.call("onStop").withNothing();
        invoker.call("onRestart").withNothing();
        invoker.call("onStart").withNothing();
        invoker.call("onResume").withNothing();
    }
    
    @Implementation
    public void startManagingCursor(Cursor c) {
    	managedCusors.add(c);
    }    

    @Implementation
    public void stopManagingCursor(Cursor c) {
    	managedCusors.remove(c);
    }
    
    public List<Cursor> getManagedCursors() {
    	return managedCusors;
    }
    
    private final class ActivityInvoker {
        private Method method;

        public ActivityInvoker call(final String methodName, final Class ...argumentClasses) {
            try {
                method = Activity.class.getDeclaredMethod(methodName, argumentClasses);
                method.setAccessible(true);
                return this;
            } catch(NoSuchMethodException e) {
                throw new RuntimeException(e);
            }
        }

        public Object withNothing() {
            return with();
        }

        public Object with(final Object ...parameters) {
            try {
                return method.invoke(realActivity, parameters);
            } catch(IllegalAccessException e) {
                throw new RuntimeException(e);
            } catch(IllegalArgumentException e) {
                throw new RuntimeException(e);
            } catch(InvocationTargetException e) {
                throw new RuntimeException(e);
            }
        }
=======
    protected Activity getRealActivity() {
        return realActivity;
>>>>>>> 809d8cbb
    }
}<|MERGE_RESOLUTION|>--- conflicted
+++ resolved
@@ -61,86 +61,6 @@
 
     private int mDefaultKeyMode = Activity.DEFAULT_KEYS_DISABLE;
     private SpannableStringBuilder mDefaultKeySsb = null;
-
-    public void callOnCreate(Bundle bundle) {
-        invokeReflectively("onCreate", Bundle.class, bundle);
-    }
-
-    public void callOnRestoreInstanceState(Bundle savedInstanceState) {
-        invokeReflectively("onRestoreInstanceState", Bundle.class, savedInstanceState);
-    }
-
-    public void callOnPostCreate(android.os.Bundle savedInstanceState) {
-        invokeReflectively("onPostCreate", Bundle.class, savedInstanceState);
-    }
-
-    public void callOnStart() {
-        invokeReflectively("onStart");
-    }
-
-    public void callOnRestart() {
-        invokeReflectively("onRestart");
-    }
-
-    public void callOnResume() {
-        invokeReflectively("onResume");
-    }
-
-    public void callOnPostResume() {
-        invokeReflectively("onPostResume");
-    }
-
-    public void callOnNewIntent(android.content.Intent intent) {
-        invokeReflectively("onNewIntent", Intent.class, intent);
-    }
-
-    public void callOnSaveInstanceState(android.os.Bundle outState) {
-        invokeReflectively("onSaveInstanceState", Bundle.class, outState);
-    }
-
-    public void callOnPause() {
-        invokeReflectively("onPause");
-    }
-
-    public void callOnUserLeaveHint() {
-        invokeReflectively("onUserLeaveHint");
-    }
-
-    public void callOnStop() {
-        invokeReflectively("onStop");
-    }
-
-    public void callOnDestroy() {
-        invokeReflectively("onDestroy");
-    }
-
-    private void invokeReflectively(String methodName, Class<?> argClass, Object arg) {
-        try {
-            Method method = Activity.class.getDeclaredMethod(methodName, argClass);
-            method.setAccessible(true);
-            method.invoke(realActivity, arg);
-        } catch (IllegalAccessException e) {
-            throw new RuntimeException(e);
-        } catch (InvocationTargetException e) {
-            throw new RuntimeException(e);
-        } catch (NoSuchMethodException e) {
-            throw new RuntimeException(e);
-        }
-    }
-
-    private void invokeReflectively(String methodName) {
-        try {
-            Method method = Activity.class.getDeclaredMethod(methodName);
-            method.setAccessible(true);
-            method.invoke(realActivity);
-        } catch (IllegalAccessException e) {
-            throw new RuntimeException(e);
-        } catch (InvocationTargetException e) {
-            throw new RuntimeException(e);
-        } catch (NoSuchMethodException e) {
-            throw new RuntimeException(e);
-        }
-    }
 
     public void callOnCreate(Bundle bundle) {
         invokeReflectively("onCreate", Bundle.class, bundle);
@@ -293,11 +213,7 @@
      */
     @Implementation
     public void setContentView(int layoutResID) {
-<<<<<<< HEAD
         setContentView(getLayoutInflater().inflate(layoutResID, new FrameLayout(realActivity)));
-=======
-        setContentView(getLayoutInflater().inflate(layoutResID, null));
->>>>>>> 809d8cbb
     }
 
     @Implementation
@@ -363,8 +279,8 @@
     }
 
     /**
-     * Allow setting of Parent activity (for unit testing purposes only)
-     * @param parent Parent activity to set on this activity
+     * Allow setting of Parent fragmentActivity (for unit testing purposes only)
+     * @param parent Parent fragmentActivity to set on this fragmentActivity
      */
     public void setParent(Activity parent){
         this.parent = parent;
@@ -672,7 +588,6 @@
         pendingTransitionExitAnimResId = exitAnim;
     }
 
-<<<<<<< HEAD
     public Dialog getDialogById(int dialogId) {
         return dialogForId.get(dialogId);
     }
@@ -758,9 +673,5 @@
                 throw new RuntimeException(e);
             }
         }
-=======
-    protected Activity getRealActivity() {
-        return realActivity;
->>>>>>> 809d8cbb
     }
 }