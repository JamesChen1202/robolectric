package com.xtremelabs.robolectric.shadows;

import android.os.Bundle;
import android.support.v4.app.Fragment;
import android.support.v4.app.FragmentActivity;
import android.support.v4.app.FragmentManager;
import com.xtremelabs.robolectric.internal.Implementation;
import com.xtremelabs.robolectric.internal.Implements;
import com.xtremelabs.robolectric.internal.RealObject;
import com.xtremelabs.robolectric.tester.android.util.TestFragmentManager;

import java.util.ArrayList;
import java.util.List;
import java.util.Map;

import static com.xtremelabs.robolectric.Robolectric.shadowOf;

@Implements(FragmentActivity.class)
public class ShadowFragmentActivity extends ShadowActivity {
    @RealObject
    FragmentActivity realObject;

    private FragmentManager fragmentManager;
    public static final String FRAGMENTS_TAG = "android:fragments";

    public void __constructor__() {
        fragmentManager = new TestFragmentManager(realObject);
    }

    @Implementation
    public void onCreate(Bundle bundle) {
        super.onCreate(bundle);

        if (bundle != null && bundle.containsKey(FRAGMENTS_TAG)) {
            Object[] fragments = (Object[]) bundle.getSerializable(FRAGMENTS_TAG);

            for (Object o : fragments) {
                SerializedFragmentState fragmentState = (SerializedFragmentState) o;

                try {
                    fragmentManager.beginTransaction().add(fragmentState.containerId, fragmentState.fragmentClass.newInstance(), fragmentState.tag).commit();
                } catch (InstantiationException e) {
                    throw new RuntimeException(e);
                } catch (IllegalAccessException e) {
                    throw new RuntimeException(e);
                }
            }
        }
    }

    @Implementation
    public FragmentManager getSupportFragmentManager() {
        return fragmentManager;
    }

    @Implementation
    public void onSaveInstanceState(Bundle outState) {
        // We cannot figure out how to pass the RobolectricWiring test without doing this incredibly
        // terrible looking hack.  I am very sorry.
        List<SerializedFragmentState> fragmentStates = new ArrayList<SerializedFragmentState>();

        for (Map.Entry<Integer, Fragment> entry : ((TestFragmentManager) fragmentManager).getFragments().entrySet()) {
            fragmentStates.add(new SerializedFragmentState(entry.getKey(), entry.getValue()));
        }

        outState.putSerializable(FRAGMENTS_TAG, fragmentStates.toArray());
    }
<<<<<<< HEAD

    @Override
    public void onRestoreInstanceState_forBogusActivityShadows(Bundle savedInstanceState) {
        // We cannot figure out how to pass the RobolectricWiring test without doing this incredibly
        // terrible looking hack.  I am very sorry.
        Object[] stuff = (Object[]) savedInstanceState.getSerializable(FRAGMENTS_TAG);

        for (Object o : stuff) {
            SerializedFragmentState fragmentState = (SerializedFragmentState) o;

            try {
                Fragment fragment = fragmentState.fragmentClass.newInstance();
                shadowOf(fragment).setSavedInstanceState(savedInstanceState);
                fragmentManager.beginTransaction()
                        .add(fragmentState.containerId, fragment, fragmentState.tag)
                        .commit();
            } catch (InstantiationException e) {
                throw new RuntimeException(e);
            } catch (IllegalAccessException e) {
                throw new RuntimeException(e);
            }
        }
    }

=======
>>>>>>> 3bbad72d
}<|MERGE_RESOLUTION|>--- conflicted
+++ resolved
@@ -38,7 +38,11 @@
                 SerializedFragmentState fragmentState = (SerializedFragmentState) o;
 
                 try {
-                    fragmentManager.beginTransaction().add(fragmentState.containerId, fragmentState.fragmentClass.newInstance(), fragmentState.tag).commit();
+                    Fragment fragment = fragmentState.fragmentClass.newInstance();
+                    shadowOf(fragment).setSavedInstanceState(bundle);
+                    fragmentManager.beginTransaction()
+                            .add(fragmentState.containerId, fragment, fragmentState.tag)
+                            .commit();
                 } catch (InstantiationException e) {
                     throw new RuntimeException(e);
                 } catch (IllegalAccessException e) {
@@ -65,31 +69,4 @@
 
         outState.putSerializable(FRAGMENTS_TAG, fragmentStates.toArray());
     }
-<<<<<<< HEAD
-
-    @Override
-    public void onRestoreInstanceState_forBogusActivityShadows(Bundle savedInstanceState) {
-        // We cannot figure out how to pass the RobolectricWiring test without doing this incredibly
-        // terrible looking hack.  I am very sorry.
-        Object[] stuff = (Object[]) savedInstanceState.getSerializable(FRAGMENTS_TAG);
-
-        for (Object o : stuff) {
-            SerializedFragmentState fragmentState = (SerializedFragmentState) o;
-
-            try {
-                Fragment fragment = fragmentState.fragmentClass.newInstance();
-                shadowOf(fragment).setSavedInstanceState(savedInstanceState);
-                fragmentManager.beginTransaction()
-                        .add(fragmentState.containerId, fragment, fragmentState.tag)
-                        .commit();
-            } catch (InstantiationException e) {
-                throw new RuntimeException(e);
-            } catch (IllegalAccessException e) {
-                throw new RuntimeException(e);
-            }
-        }
-    }
-
-=======
->>>>>>> 3bbad72d
 }