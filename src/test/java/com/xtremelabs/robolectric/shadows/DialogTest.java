package com.xtremelabs.robolectric.shadows;

import android.app.Activity;
import android.app.Dialog;
import android.content.DialogInterface;
<<<<<<< HEAD
import android.view.View;
=======
import android.os.Bundle;
import com.xtremelabs.robolectric.Robolectric;
>>>>>>> 6ca1c54a
import com.xtremelabs.robolectric.WithTestDefaultsRunner;
import com.xtremelabs.robolectric.util.Transcript;
import org.junit.Test;
import org.junit.runner.RunWith;

import static junit.framework.Assert.*;
import static org.hamcrest.CoreMatchers.nullValue;
import static org.hamcrest.CoreMatchers.sameInstance;
<<<<<<< HEAD
import static org.junit.Assert.assertSame;
=======
import static org.hamcrest.core.IsEqual.equalTo;
import static org.junit.Assert.assertNotNull;
>>>>>>> 6ca1c54a
import static org.junit.Assert.assertThat;

@RunWith(WithTestDefaultsRunner.class)
public class DialogTest {
	@Test
    public void shouldCallOnDismissListener() throws Exception {
        final Transcript transcript = new Transcript();

        final Dialog dialog = new Dialog(null);
        dialog.setOnDismissListener(new DialogInterface.OnDismissListener() {
            @Override
            public void onDismiss(DialogInterface dialogInListener) {
                assertThat((Dialog) dialogInListener, sameInstance(dialog));
                transcript.add("onDismiss called!");
            }
        });

        dialog.dismiss();

        transcript.assertEventsSoFar("onDismiss called!");
    }

    @Test
<<<<<<< HEAD
    public void setContentViewWithViewAllowsFindById() throws Exception {
        final int viewId = 1234;
        Activity context = new Activity();
        final Dialog dialog = new Dialog(context);
        final View view = new View(context);
        view.setId(viewId);
        dialog.setContentView(view);

        assertSame(view, dialog.findViewById(viewId));
    }
=======
    public void shouldGetLayoutInflater() {
        Dialog dialog = new Dialog(Robolectric.application);
        assertNotNull(dialog.getLayoutInflater());
    }

    @Test
    public void shouldCallOnStartFromShow() {
        TestDialog dialog = new TestDialog();
        dialog.show();

        assertTrue(dialog.onStartCalled);
    }

    @Test
    public void shouldSetCancelable() {
        Dialog dialog = new Dialog(null);
        ShadowDialog shadow = Robolectric.shadowOf(dialog);

        dialog.setCancelable(false);
        assertThat(shadow.isCancelable(), equalTo(false));
    }

    @Test
    public void shouldDismissTheRealDialogWhenCancelled() throws Exception {
        TestDialog dialog = new TestDialog();
        dialog.cancel();
        assertThat(dialog.wasDismissed, equalTo(true));
    }

    @Test
    public void shouldDefaultCancelableToTrueAsTheSDKDoes() throws Exception {
        Dialog dialog = new Dialog(null);
        ShadowDialog shadow = Robolectric.shadowOf(dialog);

        assertThat(shadow.isCancelable(), equalTo(true));
    }

    @Test
    public void shouldOnlyCallOnCreateOnce() {
        final Transcript transcript = new Transcript();

        Dialog dialog = new Dialog(Robolectric.application) {
            @Override
            protected void onCreate(Bundle savedInstanceState) {
                super.onCreate(savedInstanceState);
                transcript.add("onCreate called");
            }
        };

        dialog.show();
        transcript.assertEventsSoFar("onCreate called");

        dialog.dismiss();
        dialog.show();
        transcript.assertNoEventsSoFar();
    }

    @Test
    public void show_setsLatestDialog() {
        Dialog dialog = new Dialog(Robolectric.application);
        assertNull(ShadowDialog.getLatestDialog());
        
        dialog.show();

        assertEquals(dialog, ShadowDialog.getLatestDialog());
        assertNull(ShadowAlertDialog.getLatestAlertDialog());
    }

    @Test
    public void getLatestDialog_shouldReturnARealDialog() throws Exception {
        assertThat(ShadowDialog.getLatestDialog(), nullValue());

        Dialog dialog = new Dialog(null);
        dialog.show();
        assertThat(ShadowDialog.getLatestDialog(), sameInstance(dialog));
    }

    @Test
    public void shouldKeepListOfOpenedDialogs() throws Exception {
        assertEquals(0, ShadowDialog.getShownDialogs().size());

        TestDialog dialog = new TestDialog();
        dialog.show();

        assertEquals(1, ShadowDialog.getShownDialogs().size());
        assertEquals(dialog, ShadowDialog.getShownDialogs().get(0));

        TestDialog dialog2 = new TestDialog();
        dialog2.show();

        assertEquals(2, ShadowDialog.getShownDialogs().size());
        assertEquals(dialog2, ShadowDialog.getShownDialogs().get(1));

        dialog.dismiss();

        assertEquals(2, ShadowDialog.getShownDialogs().size());

        ShadowDialog.reset();

        assertEquals(0, ShadowDialog.getShownDialogs().size());
    }

    private static class TestDialog extends Dialog {
        boolean onStartCalled = false;
        boolean wasDismissed =  false;

        public TestDialog() {
            super(null);
        }

        @Override
        protected void onStart() {
            onStartCalled = true;
        }

        @Override public void dismiss() {
            super.dismiss();
            wasDismissed = true;
        }
    }

>>>>>>> 6ca1c54a
}<|MERGE_RESOLUTION|>--- conflicted
+++ resolved
@@ -3,12 +3,9 @@
 import android.app.Activity;
 import android.app.Dialog;
 import android.content.DialogInterface;
-<<<<<<< HEAD
+import android.os.Bundle;
 import android.view.View;
-=======
-import android.os.Bundle;
 import com.xtremelabs.robolectric.Robolectric;
->>>>>>> 6ca1c54a
 import com.xtremelabs.robolectric.WithTestDefaultsRunner;
 import com.xtremelabs.robolectric.util.Transcript;
 import org.junit.Test;
@@ -17,12 +14,9 @@
 import static junit.framework.Assert.*;
 import static org.hamcrest.CoreMatchers.nullValue;
 import static org.hamcrest.CoreMatchers.sameInstance;
-<<<<<<< HEAD
-import static org.junit.Assert.assertSame;
-=======
 import static org.hamcrest.core.IsEqual.equalTo;
 import static org.junit.Assert.assertNotNull;
->>>>>>> 6ca1c54a
+import static org.junit.Assert.assertSame;
 import static org.junit.Assert.assertThat;
 
 @RunWith(WithTestDefaultsRunner.class)
@@ -46,7 +40,6 @@
     }
 
     @Test
-<<<<<<< HEAD
     public void setContentViewWithViewAllowsFindById() throws Exception {
         final int viewId = 1234;
         Activity context = new Activity();
@@ -57,7 +50,8 @@
 
         assertSame(view, dialog.findViewById(viewId));
     }
-=======
+
+    @Test
     public void shouldGetLayoutInflater() {
         Dialog dialog = new Dialog(Robolectric.application);
         assertNotNull(dialog.getLayoutInflater());
@@ -179,5 +173,4 @@
         }
     }
 
->>>>>>> 6ca1c54a
 }