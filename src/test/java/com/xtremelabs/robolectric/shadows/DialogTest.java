package com.xtremelabs.robolectric.shadows;

import android.app.Dialog;
import android.content.DialogInterface;
import android.os.Bundle;
import com.xtremelabs.robolectric.Robolectric;
import com.xtremelabs.robolectric.WithTestDefaultsRunner;
import com.xtremelabs.robolectric.util.Transcript;
import org.junit.Test;
import org.junit.runner.RunWith;

import static junit.framework.Assert.assertEquals;
import static junit.framework.Assert.assertNull;
import static junit.framework.Assert.assertTrue;
import static org.hamcrest.CoreMatchers.nullValue;
import static org.hamcrest.CoreMatchers.sameInstance;
import static org.hamcrest.core.IsEqual.equalTo;
import static org.junit.Assert.assertNotNull;
import static org.junit.Assert.assertThat;

@RunWith(WithTestDefaultsRunner.class)
public class DialogTest {
	@Test
    public void shouldCallOnDismissListener() throws Exception {
        final Transcript transcript = new Transcript();

        final Dialog dialog = new Dialog(null);
        dialog.setOnDismissListener(new DialogInterface.OnDismissListener() {
            @Override
            public void onDismiss(DialogInterface dialogInListener) {
                assertThat((Dialog) dialogInListener, sameInstance(dialog));
                transcript.add("onDismiss called!");
            }
        });

        dialog.dismiss();

        transcript.assertEventsSoFar("onDismiss called!");
    }

    @Test
    public void shouldGetLayoutInflater() {
        Dialog dialog = new Dialog(Robolectric.application);
        assertNotNull(dialog.getLayoutInflater());
    }

    @Test
    public void shouldCallOnStartFromShow() {
        TestOnStartDialog dialog = new TestOnStartDialog();
        dialog.show();

        assertTrue(dialog.onStartCalled);
    }

    @Test
    public void shouldSetCancelable() {
        Dialog dialog = new Dialog(null);
        ShadowDialog shadow = Robolectric.shadowOf(dialog);

        assertThat(shadow.isCancelable(), equalTo(false));

        dialog.setCancelable(true);
        assertThat(shadow.isCancelable(), equalTo(true));

        dialog.setCancelable(false);
        assertThat(shadow.isCancelable(), equalTo(false));
    }

    @Test
    public void shouldOnlyCallOnCreateOnce() {
        final Transcript transcript = new Transcript();

        Dialog dialog = new Dialog(Robolectric.application) {
            @Override
            protected void onCreate(Bundle savedInstanceState) {
                super.onCreate(savedInstanceState);
                transcript.add("onCreate called");
            }
        };

        dialog.show();
        transcript.assertEventsSoFar("onCreate called");

        dialog.dismiss();
        dialog.show();
        transcript.assertNoEventsSoFar();
    }

    @Test
<<<<<<< HEAD
    public void getLatestDialog_shouldReturnARealDialog() throws Exception {
        assertThat(ShadowDialog.getLatestDialog(), nullValue());

        Dialog dialog = new Dialog(null);
        dialog.show();
        assertThat(ShadowDialog.getLatestDialog(), sameInstance(dialog));
    }

=======
    public void show_setsLatestDialog() {
        Dialog dialog = new Dialog(Robolectric.application);
        assertNull(ShadowDialog.getLatestDialog());
        
        dialog.show();

        assertEquals(Robolectric.shadowOf(dialog), ShadowDialog.getLatestDialog());
    }


>>>>>>> 256949ba
    private static class TestOnStartDialog extends Dialog {
        boolean onStartCalled = false;

        public TestOnStartDialog() {
            super(null);
        }

        @Override
        protected void onStart() {
            onStartCalled = true;
        }
    }
}<|MERGE_RESOLUTION|>--- conflicted
+++ resolved
@@ -87,7 +87,17 @@
     }
 
     @Test
-<<<<<<< HEAD
+    public void show_setsLatestDialog() {
+        Dialog dialog = new Dialog(Robolectric.application);
+        assertNull(ShadowDialog.getLatestDialog());
+        
+        dialog.show();
+
+        assertEquals(dialog, ShadowDialog.getLatestDialog());
+        assertNull(ShadowAlertDialog.getLatestAlertDialog());
+    }
+
+    @Test
     public void getLatestDialog_shouldReturnARealDialog() throws Exception {
         assertThat(ShadowDialog.getLatestDialog(), nullValue());
 
@@ -96,18 +106,6 @@
         assertThat(ShadowDialog.getLatestDialog(), sameInstance(dialog));
     }
 
-=======
-    public void show_setsLatestDialog() {
-        Dialog dialog = new Dialog(Robolectric.application);
-        assertNull(ShadowDialog.getLatestDialog());
-        
-        dialog.show();
-
-        assertEquals(Robolectric.shadowOf(dialog), ShadowDialog.getLatestDialog());
-    }
-
-
->>>>>>> 256949ba
     private static class TestOnStartDialog extends Dialog {
         boolean onStartCalled = false;
 
