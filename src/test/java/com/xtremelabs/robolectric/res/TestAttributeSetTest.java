--- conflicted
+++ resolved
@@ -19,7 +19,6 @@
 
 @RunWith(WithTestDefaultsRunner.class)
 public class TestAttributeSetTest {
-<<<<<<< HEAD
 	private HashMap<String, String> attributes;
 	private ResourceExtractor resourceExtractor;
 
@@ -105,91 +104,8 @@
 		attributes.put("itemType", "string");
 
 		AttrResourceLoader attrResourceLoader = new AttrResourceLoader(resourceExtractor);
-		new DocumentLoader(attrResourceLoader).loadLocalResourceXmlDir(resourceFile("res", "values"));
+		new DocumentLoader(attrResourceLoader).loadResourceXmlDir(resourceFile("res", "values"));
 		TestAttributeSet testAttributeSet = new TestAttributeSet(attributes, null, attrResourceLoader, CustomView.class);
 		assertThat(testAttributeSet.getAttributeIntValue("some namespace", "itemType", 0), equalTo(1));
 	}
-
-=======
-    private HashMap<String, String> attributes;
-    private ResourceExtractor resourceExtractor;
-
-    @Before public void setUp() throws Exception {
-        attributes = new HashMap<String, String>();
-
-        resourceExtractor = new ResourceExtractor();
-        resourceExtractor.addLocalRClass(R.class);
-    }
-
-    @Test
-    public void getAttributeResourceValue_shouldReturnTheResourceValue() throws Exception {
-        attributes.put("message", "@string/howdy");
-
-        TestAttributeSet testAttributeSet = new TestAttributeSet(attributes, resourceExtractor, null, null);
-        assertThat(testAttributeSet.getAttributeResourceValue("some namespace", "message", 0), equalTo(R.string.howdy));
-    }
-
-    @Test
-    public void getAttributeResourceValue_withNamespace_shouldReturnTheResourceValue() throws Exception {
-        attributes.put("xxx:message", "@string/howdy");
-
-        TestAttributeSet testAttributeSet = new TestAttributeSet(attributes, resourceExtractor, null, null);
-        assertThat(testAttributeSet.getAttributeResourceValue("some namespace", "message", 0), equalTo(R.string.howdy));
-    }
-
-    @Test
-    public void getAttributeResourceValue_shouldReturnDefaultValueWhenNotInAttributeSet() throws Exception {
-        TestAttributeSet testAttributeSet = new TestAttributeSet(attributes, resourceExtractor, null, null);
-        assertThat(testAttributeSet.getAttributeResourceValue("some namespace", "message", -1), equalTo(-1));
-    }
-
-    @Test
-    public void getAttributeBooleanValue_shouldGetBooleanValuesFromAttributes() throws Exception {
-        attributes.put("isSugary", "true");
-
-        TestAttributeSet testAttributeSet = new TestAttributeSet(attributes, null, null, null);
-        assertThat(testAttributeSet.getAttributeBooleanValue("some namespace", "isSugary", false), equalTo(true));
-    }
-
-    @Test
-    public void getAttributeBooleanValue_withNamespace_shouldGetBooleanValuesFromAttributes() throws Exception {
-        attributes.put("xxx:isSugary", "true");
-
-        TestAttributeSet testAttributeSet = new TestAttributeSet(attributes, null, null, null);
-        assertThat(testAttributeSet.getAttributeBooleanValue("some namespace", "isSugary", false), equalTo(true));
-    }
-
-    @Test
-    public void getAttributeBooleanValue_shouldReturnDefaultBooleanValueWhenNotInAttributeSet() throws Exception {
-        TestAttributeSet testAttributeSet = new TestAttributeSet(attributes, null, null, null);
-        assertThat(testAttributeSet.getAttributeBooleanValue("some namespace", "isSugary", true), equalTo(true));
-    }
-
-    @Test
-    public void getAttributeValue_shouldReturnValueFromAttribute() throws Exception {
-        attributes.put("isSugary", "oh heck yeah");
-
-        TestAttributeSet testAttributeSet = new TestAttributeSet(attributes, null, null, null);
-        assertThat(testAttributeSet.getAttributeValue("some namespace", "isSugary"), equalTo("oh heck yeah"));
-    }
-
-    @Test
-    public void getAttributeIntValue_shouldReturnValueFromAttribute() throws Exception {
-        attributes.put("sugarinessPercent", "100");
-
-        AttrResourceLoader resourceLoader = new AttrResourceLoader(resourceExtractor);
-        TestAttributeSet testAttributeSet = new TestAttributeSet(attributes, null, resourceLoader, View.class);
-        assertThat(testAttributeSet.getAttributeIntValue("some namespace", "sugarinessPercent", 0), equalTo(100));
-    }
-
-    @Test
-    public void getAttributeIntValue_shouldReturnEnumValuesForEnumAttributes() throws Exception {
-        attributes.put("itemType", "string");
-
-        AttrResourceLoader attrResourceLoader = new AttrResourceLoader(resourceExtractor);
-        new DocumentLoader(attrResourceLoader).loadResourceXmlDir(resourceFile("res", "values"));
-        TestAttributeSet testAttributeSet = new TestAttributeSet(attributes, null, attrResourceLoader, CustomView.class);
-        assertThat(testAttributeSet.getAttributeIntValue("some namespace", "itemType", 0), equalTo(1));
-    }
->>>>>>> 726a24cc
 }