/*
 * AUTO-GENERATED - DO NOT MODIFY.
 *
 * This file was generated by the 'build-resources.rb' file in /scripts.
 */
package org.robolectric;

public final class R {
  public static final class id {
    public static final int time = 0x10000;
    public static final int title = 0x10001;
    public static final int subtitle = 0x10002;
    public static final int snippet_text = 0x10003;
    public static final int include_id = 0x10004;
    public static final int inner_text = 0x10005;
    public static final int map_view = 0x10006;
    public static final int true_checkbox = 0x10007;
    public static final int false_checkbox = 0x10008;
    public static final int default_checkbox = 0x10009;
    public static final int image = 0x1000a;
    public static final int icon = 0x1000b;
    public static final int text1 = 0x1000c;
    public static final int button = 0x1000d;
    public static final int invalid_onclick_button = 0x1000e;
    public static final int edit_text = 0x1000f;
    public static final int edit_text2 = 0x10010;
    public static final int outer_merge = 0x10011;
    public static final int web_view = 0x10012;

    public static final int black_text_view = 0x10013;
    public static final int white_text_view = 0x10014;
    public static final int grey_text_view = 0x10015;

    public static final int black_text_view_hint = 0x10016;
    public static final int white_text_view_hint = 0x10017;
    public static final int grey_text_view_hint = 0x10018;

    public static final int textStyle = 0x10019;
    public static final int textStyle2 = 0x1001a;
    public static final int textStyle3 = 0x1001b;

    public static final int test_menu_1 = 0x1001c;
    public static final int test_menu_2 = 0x1001d;
    public static final int test_menu_3 = 0x1001e;

    public static final int group_id_1 = 0x1001f;

    public static final int test_submenu_1 = 0x10020;

    public static final int fragment = 0x10021;
    public static final int dynamic_fragment_container = 0x10022;
    public static final int content_view = 0x10023;

    public static final int portrait = 0x10024;
    public static final int landscape = 0x10025;
    public static final int tacos = 0x10026;
    public static final int burritos = 0x10027;
    public static final int lam_container = 0x10028;
    public static final int lam_inner_contents = 0x10029;
    public static final int my_fragment = 0x1002a;
    public static final int my_landscape_text = 0x1002b;

    public static final int itemType = 0x1002c;
    public static final int scrollBars = 0x1002d;
    public static final int keycode = 0x1002e;
    public static final int aspectRatio = 0x1002f;
    public static final int aspectRatioEnabled = 0x10030;

    public static final int marsupial = 0x10031;
    public static final int ungulate = 0x10032;

    public static final int custom_view = 0x10033;

    public static final int custom_title_text = 0x10034;

    public static final int remote_view_1 = 0x10035;
    public static final int remote_view_2 = 0x10036;
    public static final int remote_view_3 = 0x10037;

    public static final int hello = 0x10038;
    public static final int world = 0x10039;

    public static final int list_view_with_enum_scrollbar = 0x1003a;
  }

  public static final class string {
    public static final int howdy = 0x10100;
    public static final int hello = 0x10101;
    public static final int some_html = 0x10102;
    public static final int greeting = 0x10103;
    public static final int copy = 0x10104;
    public static final int ok = 0x10105;
    public static final int ok2 = 0x10106;
    public static final int only_in_main = 0x10107;
    public static final int only_in_lib1 = 0x10108;
    public static final int only_in_lib2 = 0x10109;
    public static final int only_in_lib3 = 0x1010a;
    public static final int in_all_libs = 0x1010b;
    public static final int in_lib2_and_lib3 = 0x1010c;
    public static final int in_lib1_and_lib3 = 0x1010d;
    public static final int in_main_and_lib1 = 0x1010e;
    public static final int interpolate = 0x1010f;
    public static final int app_name = 0x10110;
    public static final int activity_name = 0x10111;
    public static final int minute_singular = 0x10112;
    public static final int minute_plural = 0x10113;
    public static final int str_int = 0x10114;
    public static final int preference_resource_key = 0x10115;
    public static final int preference_resource_title = 0x10116;
    public static final int preference_resource_summary = 0x10117;
    public static final int preference_resource_default_value = 0x10118;
    public static final int surrounding_quotes = 0x10119;
    public static final int escaped_apostrophe = 0x1011a;
    public static final int escaped_quotes = 0x1011b;
    public static final int say_it_with_item = 0x1011c;
    public static final int test_menu_2 = 0x1011d;
  }

  public static final class plurals {
    public static final int beer = 0x10200;
    public static final int minute = 0x10201;
  }

  public static final class array {
    public static final int items = 0x10300;
    public static final int greetings = 0x10301;
    public static final int alertDialogTestItems = 0x10302;
    public static final int emailAddressTypes = 0x10303;
    public static final int zero_to_four_int_array = 0x10304;
    public static final int empty_int_array = 0x10305;
    public static final int with_references_int_array = 0x10306;
    public static final int referenced_colors_int_array = 0x10307;
  }

  public static final class color {
    public static final int background = 0x10400;
    public static final int foreground = 0x10401;
    public static final int grey42 = 0x10402;
    public static final int black = 0x10403;
<<<<<<< HEAD
    public static final int blue = 0x10404;
    public static final int white = 0x10405;
    public static final int clear = 0x10406;
    public static final int color_with_alpha = 0x10407;
    public static final int android_namespaced_black = 0x10408;
    public static final int android_namespaced_transparent = 0x10409;
    public static final int android_red = 0x1040a;
    public static final int test_color_1 = 0x1040b;
    public static final int color_state_list = 0x1040c;
    public static final int list_separator = 0x1040d;
=======
    public static final int white = 0x10404;
    public static final int clear = 0x10405;
    public static final int color_with_alpha = 0x10406;
    public static final int android_namespaced_black = 0x10407;
    public static final int android_namespaced_transparent = 0x10408;
    public static final int android_red = 0x10409;
    public static final int test_color_1 = 0x1040a;
    public static final int color_state_list = 0x1040b;
    public static final int list_separator = 0x1040c;
    public static final int custom_state_view_text_color = 0x1040d;
>>>>>>> 9f2b4dae
  }

  public static final class drawable {
    public static final int an_image = 0x10500;
    public static final int an_other_image = 0x10501;
    public static final int third_image = 0x10502;
    public static final int fourth_image = 0x10503;
    public static final int image_background = 0x10504;
    public static final int l0_red = 0x10505;
    public static final int l1_orange = 0x10506;
    public static final int l2_yellow = 0x10507;
    public static final int l3_green = 0x10508;
    public static final int l4_blue = 0x10509;
    public static final int l5_indigo = 0x1050a;
    public static final int l6_violet = 0x1050b;
    public static final int l7_white = 0x1050c;
    public static final int rainbow = 0x1050d;
    public static final int state_drawable = 0x1050e;
    public static final int nine_patch_drawable = 0x1050f;
    public static final int drawable_with_nine_patch = 0x10510;
    public static final int robolectric = 0x10511;
  }

  public static final class layout {
    public static final int activity_list_item = 0x10600;
    public static final int custom_layout = 0x10601;
    public static final int custom_layout2 = 0x10602;
    public static final int custom_layout3 = 0x10603;
    public static final int custom_layout4 = 0x10604;
    public static final int different_screen_sizes = 0x10605;
    public static final int edit_text = 0x10606;
    public static final int fragment = 0x10607;
    public static final int fragment_activity = 0x10608;
    public static final int fragment_contents = 0x10609;
    public static final int included_layout_parent = 0x1060a;
    public static final int included_linear_layout = 0x1060b;
    public static final int inner_merge = 0x1060c;
    public static final int lam_inner = 0x1060d;
    public static final int lam_outer = 0x1060e;
    public static final int main = 0x1060f;
    public static final int mapview = 0x10610;
    public static final int media = 0x10611;
    public static final int multi_orientation = 0x10612;
    public static final int outer = 0x10613;
    public static final int override_include = 0x10614;
    public static final int request_focus = 0x10615;
    public static final int request_focus_with_two_edit_texts = 0x10616;
    public static final int snippet = 0x10617;
    public static final int styles_button_layout = 0x10618;
    public static final int tab_activity = 0x10619;
    public static final int text_views = 0x1061a;
    public static final int text_views_hints = 0x1061b;
    public static final int toplevel_merge = 0x1061c;
    public static final int webview_holder = 0x1061d;
    public static final int with_invalid_onclick = 0x1061e;
    public static final int styles_button_with_style_layout = 0x1061f;
    public static final int activity_fragment = 0x10620;
    public static final int custom_title = 0x10621;
    public static final int remote_views = 0x10622;
    public static final int main_layout = 0x10623;
    public static final int activity_main = 0x10624;
    public static final int activity_main_1 = 0x10625;
    public static final int ordinal_scrollbar = 0x10626;
    public static final int custom_layout6 = 0x10627;
  }

  public static final class anim {
    public static final int test_anim_1 = 0x10700;
    public static final int animation_list = 0x10701;
  }

  public static final class animator {
    public static final int spinning = 0x10800;
    public static final int fade = 0x10801;
  }

  public static final class raw {
    public static final int raw_resource = 0x10900;
    public static final int raw_no_ext = 0x10901;
    public static final int lib_raw_resource = 0x10902;
  }

  public static final class attr {
    public static final int isSugary = 0x10a00;
    public static final int itemType = 0x10a01;
    public static final int scrollBars = 0x10a02;
    public static final int gravity = 0x10a03;
    public static final int keycode = 0x10a04;
    public static final int aspectRatio = 0x10a05;
    public static final int aspectRatioEnabled = 0x10a06;
    public static final int items = 0x10a07;
    public static final int logoHeight = 0x10a08;
    public static final int quitKeyCombo = 0x10a09;
    public static final int responses = 0x10a0a;
    public static final int animalStyle = 0x10a0b;
    public static final int stateFoo = 0x10a0c;
  }

  public static final class menu {
    public static final int test = 0x10b00;
    public static final int test_withchilds = 0x10b01;
    public static final int action_menu = 0x10b02;
    public static final int test_withorder = 0x10b03;
  }

  public static final class xml {
    public static final int preferences = 0x10c00;
  }

  public static final class styleable {
    public static final int[] CustomView = {
        attr.itemType,
        attr.scrollBars,
        attr.keycode,
        attr.aspectRatio,
        attr.aspectRatioEnabled,
        attr.quitKeyCombo,
        attr.animalStyle
    };

    public static final int CustomView_itemType = 0;
    public static final int CustomView_scrollBars = 1;
    public static final int CustomView_keycode = 2;
    public static final int CustomView_aspectRatio = 3;
    public static final int CustomView_aspectRatioEnabled = 4;
    public static final int CustomView_quitKeyCombo = 5;
    public static final int CustomView_animalStyle = 6;

    public static final int[] HeaderBar = {id.textStyle2, id.textStyle3};
    public static final int HeaderBar_textStyle2 = 0;
    public static final int HeaderBar_textStyle3 = 1;
  }

  public static final class dimen {
    public static final int test_dp_dimen = 0x10d00;
    public static final int test_dip_dimen = 0x10d01;
    public static final int test_pt_dimen = 0x10d02;
    public static final int test_px_dimen = 0x10d03;
    public static final int test_sp_dimen = 0x10d04;
    public static final int test_in_dimen = 0x10d05;
    public static final int test_mm_dimen = 0x10d06;
  }

  public static final class integer {
    public static final int test_non_integer = 0x10e00;
    public static final int test_integer1 = 0x10e01;
    public static final int test_integer2 = 0x10e02;
    public static final int test_large_hex = 0x10e03;
    public static final int meaning_of_life = 0x10e04;
    public static final int loneliest_number = 0x10e05;
    public static final int there_can_be_only = 0x10e06;
    public static final int hex_int = 0x10e07;
    public static final int test_value_with_zero = 0x10e08;
    public static final int reference_to_meaning_of_life = 0x10e09;
    public static final int meaning_of_life_as_item = 0x10e0a;
    public static final int scrollbar_style_ordinal_outside_overlay = 0x10e0b;
  }

  public static final class bool {
    public static final int false_bool_value = 0x10f00;
    public static final int true_bool_value = 0x10f01;
    public static final int zero_is_false = 0x10f02;
    public static final int integers_are_true = 0x10f03;
    public static final int reference_to_true = 0x10f04;
    public static final int true_as_item = 0x10f05;
    public static final int different_resource_boolean=0x10f06;
  }

  public static final class style {
    public static final int FancyStyle = 0x11000;
    public static final int Theme_Robolectric = 0x11001;
    public static final int Theme_AnotherTheme = 0x11002;
    public static final int MyCustomView = 0x11003;
    public static final int Widget_Robolectric_Button = 0x11004;
    public static final int Widget_AnotherTheme_Button = 0x11005;
    public static final int Sized = 0x11006;
    public static final int Gastropod = 0x11007;
    public static final int Theme_ThirdTheme = 0x11008;
    public static final int MyBlackTheme = 0x11009;
    public static final int MyBlueTheme = 0x1100a;
  }

  public static final class fraction {
    public static final int half = 0x11100;
    public static final int half_of_parent = 0x11101;
    public static final int quarter_as_item = 0x11102;
    public static final int quarter_of_parent_as_item = 0x11103;
    public static final int fifth = 0x11104;
    public static final int fifth_as_reference = 0x11105;
    public static final int fifth_of_parent = 0x11106;
    public static final int fifth_of_parent_as_reference = 0x11107;
  }
}<|MERGE_RESOLUTION|>--- conflicted
+++ resolved
@@ -137,7 +137,6 @@
     public static final int foreground = 0x10401;
     public static final int grey42 = 0x10402;
     public static final int black = 0x10403;
-<<<<<<< HEAD
     public static final int blue = 0x10404;
     public static final int white = 0x10405;
     public static final int clear = 0x10406;
@@ -148,18 +147,7 @@
     public static final int test_color_1 = 0x1040b;
     public static final int color_state_list = 0x1040c;
     public static final int list_separator = 0x1040d;
-=======
-    public static final int white = 0x10404;
-    public static final int clear = 0x10405;
-    public static final int color_with_alpha = 0x10406;
-    public static final int android_namespaced_black = 0x10407;
-    public static final int android_namespaced_transparent = 0x10408;
-    public static final int android_red = 0x10409;
-    public static final int test_color_1 = 0x1040a;
-    public static final int color_state_list = 0x1040b;
-    public static final int list_separator = 0x1040c;
-    public static final int custom_state_view_text_color = 0x1040d;
->>>>>>> 9f2b4dae
+    public static final int custom_state_view_text_color = 0x1040e;
   }
 
   public static final class drawable {
@@ -223,7 +211,6 @@
     public static final int activity_main = 0x10624;
     public static final int activity_main_1 = 0x10625;
     public static final int ordinal_scrollbar = 0x10626;
-    public static final int custom_layout6 = 0x10627;
   }
 
   public static final class anim {
@@ -255,7 +242,6 @@
     public static final int quitKeyCombo = 0x10a09;
     public static final int responses = 0x10a0a;
     public static final int animalStyle = 0x10a0b;
-    public static final int stateFoo = 0x10a0c;
   }
 
   public static final class menu {
@@ -339,7 +325,6 @@
     public static final int Gastropod = 0x11007;
     public static final int Theme_ThirdTheme = 0x11008;
     public static final int MyBlackTheme = 0x11009;
-    public static final int MyBlueTheme = 0x1100a;
   }
 
   public static final class fraction {
