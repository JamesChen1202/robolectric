--- conflicted
+++ resolved
@@ -1,7 +1,7 @@
 <?xml version="1.0" encoding="UTF-8"?>
 <project xmlns="http://maven.apache.org/POM/4.0.0" xmlns:xsi="http://www.w3.org/2001/XMLSchema-instance" xsi:schemaLocation="http://maven.apache.org/POM/4.0.0 http://maven.apache.org/maven-v4_0_0.xsd">
     <modelVersion>4.0.0</modelVersion>
-    
+
     <parent>
         <groupId>org.sonatype.oss</groupId>
         <artifactId>oss-parent</artifactId>
@@ -10,11 +10,7 @@
 
     <groupId>com.pivotallabs</groupId>
     <artifactId>robolectric</artifactId>
-<<<<<<< HEAD
-    <version>0.9.9</version>
-=======
-    <version>1.0-RC2-SNAPSHOT</version>
->>>>>>> a0fbb6dc
+    <version>1.0-RC2</version>
     <packaging>jar</packaging>
     <name>Robolectric</name>
     <description>An alternative Android testing framework.</description>
@@ -201,7 +197,7 @@
         <connection>scm:git:git://github.com/pivotal/robolectric.git</connection>
         <developerConnection>scm:git:git@github.com:pivotal/robolectric.git</developerConnection>
     </scm>
- 
+
     <ciManagement>
         <system>Hudson</system>
         <url>http://cibuilder.pivotallabs.com:8080/job/robolectric/</url>
